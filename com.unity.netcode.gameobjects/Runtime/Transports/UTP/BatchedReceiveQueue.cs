using System;
<<<<<<< HEAD
using Unity.Collections;
using Unity.Collections.LowLevel.Unsafe;
=======
using Unity.Networking.Transport;
#if UTP_TRANSPORT_2_0_ABOVE
using Unity.Collections;
using Unity.Collections.LowLevel.Unsafe;
#endif
>>>>>>> 3ec816ad

namespace Unity.Netcode.Transports.UTP
{
    /// <summary>Queue for batched messages received through UTP.</summary>
    /// <remarks>This is meant as a companion to <see cref="BatchedSendQueue"/>.</remarks>
    internal class BatchedReceiveQueue
    {
        private byte[] m_Data;
        private int m_Offset;
        private int m_Length;

        public bool IsEmpty => m_Length <= 0;

        /// <summary>
        /// Construct a new receive queue from a <see cref="DataStreamReader"/> returned by
        /// <see cref="NetworkDriver"/> when popping a data event.
        /// </summary>
        /// <param name="reader">The <see cref="DataStreamReader"/> to construct from.</param>
        public BatchedReceiveQueue(Unity.Collections.DataStreamReader reader)
        {
            m_Data = new byte[reader.Length];
            unsafe
            {
                fixed (byte* dataPtr = m_Data)
                {
<<<<<<< HEAD
                    //reader.ReadBytes(dataPtr, reader.Length);
                    reader.ReadBytesUnsafe(dataPtr, reader.Length);
=======
#if UTP_TRANSPORT_2_0_ABOVE
                    reader.ReadBytesUnsafe(dataPtr, reader.Length);
#else
                    reader.ReadBytes(dataPtr, reader.Length);
#endif
>>>>>>> 3ec816ad
                }
            }

            m_Offset = 0;
            m_Length = reader.Length;
        }

        /// <summary>
        /// Push the entire data from a <see cref="DataStreamReader"/> (as returned by popping an
        /// event from a <see cref="NetworkDriver">) to the queue.
        /// </summary>
        /// <param name="reader">The <see cref="DataStreamReader"/> to push the data of.</param>
        public void PushReader(Unity.Collections.DataStreamReader reader)
        {
            // Resize the array and copy the existing data to the beginning if there's not enough
            // room to copy the reader's data at the end of the existing data.
            var available = m_Data.Length - (m_Offset + m_Length);
            if (available < reader.Length)
            {
                if (m_Length > 0)
                {
                    Array.Copy(m_Data, m_Offset, m_Data, 0, m_Length);
                }

                m_Offset = 0;

                while (m_Data.Length - m_Length < reader.Length)
                {
                    Array.Resize(ref m_Data, m_Data.Length * 2);
                }
            }

            unsafe
            {
                fixed (byte* dataPtr = m_Data)
                {
<<<<<<< HEAD
                    //reader.ReadBytes(dataPtr + m_Offset + m_Length, reader.Length);
                    reader.ReadBytesUnsafe(dataPtr + m_Offset + m_Length, reader.Length);
=======
#if UTP_TRANSPORT_2_0_ABOVE
                    reader.ReadBytesUnsafe(dataPtr + m_Offset + m_Length, reader.Length);
#else
                    reader.ReadBytes(dataPtr + m_Offset + m_Length, reader.Length);
#endif
>>>>>>> 3ec816ad
                }
            }

            m_Length += reader.Length;
        }

        /// <summary>Pop the next full message in the queue.</summary>
        /// <returns>The message, or the default value if no more full messages.</returns>
        public ArraySegment<byte> PopMessage()
        {
            if (m_Length < sizeof(int))
            {
                return default;
            }

            var messageLength = BitConverter.ToInt32(m_Data, m_Offset);

            if (m_Length - sizeof(int) < messageLength)
            {
                return default;
            }

            var data = new ArraySegment<byte>(m_Data, m_Offset + sizeof(int), messageLength);

            m_Offset += sizeof(int) + messageLength;
            m_Length -= sizeof(int) + messageLength;

            return data;
        }
    }
}<|MERGE_RESOLUTION|>--- conflicted
+++ resolved
@@ -1,14 +1,9 @@
 using System;
-<<<<<<< HEAD
-using Unity.Collections;
-using Unity.Collections.LowLevel.Unsafe;
-=======
 using Unity.Networking.Transport;
 #if UTP_TRANSPORT_2_0_ABOVE
 using Unity.Collections;
 using Unity.Collections.LowLevel.Unsafe;
 #endif
->>>>>>> 3ec816ad
 
 namespace Unity.Netcode.Transports.UTP
 {
@@ -34,16 +29,13 @@
             {
                 fixed (byte* dataPtr = m_Data)
                 {
-<<<<<<< HEAD
-                    //reader.ReadBytes(dataPtr, reader.Length);
-                    reader.ReadBytesUnsafe(dataPtr, reader.Length);
-=======
+
 #if UTP_TRANSPORT_2_0_ABOVE
                     reader.ReadBytesUnsafe(dataPtr, reader.Length);
 #else
                     reader.ReadBytes(dataPtr, reader.Length);
 #endif
->>>>>>> 3ec816ad
+
                 }
             }
 
@@ -80,16 +72,12 @@
             {
                 fixed (byte* dataPtr = m_Data)
                 {
-<<<<<<< HEAD
-                    //reader.ReadBytes(dataPtr + m_Offset + m_Length, reader.Length);
-                    reader.ReadBytesUnsafe(dataPtr + m_Offset + m_Length, reader.Length);
-=======
+
 #if UTP_TRANSPORT_2_0_ABOVE
                     reader.ReadBytesUnsafe(dataPtr + m_Offset + m_Length, reader.Length);
 #else
                     reader.ReadBytes(dataPtr + m_Offset + m_Length, reader.Length);
 #endif
->>>>>>> 3ec816ad
                 }
             }
 
