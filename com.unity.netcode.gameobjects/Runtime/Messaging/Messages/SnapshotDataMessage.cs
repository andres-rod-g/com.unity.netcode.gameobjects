using Unity.Collections;
using UnityEngine;

namespace Unity.Netcode
{
    internal struct SnapshotDataMessage : INetworkMessage
    {
        internal FastBufferWriter WriteBuffer;
        internal FastBufferReader ReadBuffer;
        private int m_BufferSize;

        // a constructor with an unused parameter is used because C# doesn't allow parameter-less constructors
        public SnapshotDataMessage(int unused)
        {
            m_BufferSize = 10000;
            WriteBuffer = new FastBufferWriter(m_BufferSize, Allocator.Temp);
            ReadBuffer = new FastBufferReader(WriteBuffer, Allocator.Temp);
        }

        public void Serialize(FastBufferWriter writer)
        {
            if (!writer.TryBeginWrite(WriteBuffer.Length))
            {
                Debug.Log("Serialize. Not enough buffer");
            }
            writer.CopyFrom(WriteBuffer);
        }

        public unsafe bool Deserialize(FastBufferReader reader, ref NetworkContext context)
        {
<<<<<<< HEAD
            ReadBuffer = reader;
            return true;
        }

        public void Handle(ref NetworkContext context)
        {
            var systemOwner = context.SystemOwner;
            var senderId = context.SenderId;
            if (systemOwner is NetworkManager)
            {
                var networkManager = (NetworkManager)systemOwner;

                // todo: temporary hack around bug
                if (!networkManager.IsServer)
                {
                    senderId = networkManager.ServerClientId;
                }

                var snapshotSystem = networkManager.SnapshotSystem;
                snapshotSystem.HandleSnapshot(senderId, this);
            }
=======
            var message = new SnapshotDataMessage();
            if (!reader.TryBeginRead(
                FastBufferWriter.GetWriteSize(message.CurrentTick) +
                FastBufferWriter.GetWriteSize(message.Sequence) +
                FastBufferWriter.GetWriteSize(message.Range)
            ))
            {
                throw new OverflowException($"Not enough space to deserialize {nameof(SnapshotDataMessage)}");
            }
            reader.ReadValue(out message.CurrentTick);
            reader.ReadValue(out message.Sequence);

            reader.ReadValue(out message.Range);
            message.ReceiveMainBuffer = new NativeArray<byte>(message.Range, Allocator.Temp);
            reader.ReadBytesSafe((byte*)message.ReceiveMainBuffer.GetUnsafePtr(), message.Range);
            reader.ReadValueSafe(out message.Ack);

            reader.ReadValueSafe(out ushort length);
            message.Entries = new NativeList<EntryData>(length, Allocator.Temp);
            message.Entries.Length = length;
            reader.ReadBytesSafe((byte*)message.Entries.GetUnsafePtr(), message.Entries.Length * sizeof(EntryData));

            reader.ReadValueSafe(out length);
            message.Spawns = new NativeList<SpawnData>(length, Allocator.Temp);
            message.Spawns.Length = length;
            reader.ReadBytesSafe((byte*)message.Spawns.GetUnsafePtr(), message.Spawns.Length * sizeof(SpawnData));

            reader.ReadValueSafe(out length);
            message.Despawns = new NativeList<DespawnData>(length, Allocator.Temp);
            message.Despawns.Length = length;
            reader.ReadBytesSafe((byte*)message.Despawns.GetUnsafePtr(), message.Despawns.Length * sizeof(DespawnData));

            using (message.ReceiveMainBuffer)
            using (message.Entries)
            using (message.Spawns)
            using (message.Despawns)
            {
                message.Handle(context.SenderId, context.SystemOwner);
            }
        }

        public void Handle(ulong senderId, object systemOwner)
        {
            if (systemOwner is NetworkManager)
            {
                var networkManager = (NetworkManager)systemOwner;

                // todo: temporary hack around bug
                if (!networkManager.IsServer)
                {
                    senderId = networkManager.ServerClientId;
                }

                var snapshotSystem = networkManager.SnapshotSystem;
                snapshotSystem.HandleSnapshot(senderId, this);
            }
            else
            {
                var ownerData = (Tuple<SnapshotSystem, ulong>)systemOwner;
                var snapshotSystem = ownerData.Item1;
                snapshotSystem.HandleSnapshot(ownerData.Item2, this);
                return;
            }
>>>>>>> 737aa88b
        }
    }
}
<|MERGE_RESOLUTION|>--- conflicted
+++ resolved
@@ -1,56 +1,109 @@
+using System;
 using Unity.Collections;
+using Unity.Collections.LowLevel.Unsafe;
 using UnityEngine;
 
 namespace Unity.Netcode
 {
     internal struct SnapshotDataMessage : INetworkMessage
     {
-        internal FastBufferWriter WriteBuffer;
-        internal FastBufferReader ReadBuffer;
-        private int m_BufferSize;
+        public int CurrentTick;
+        public ushort Sequence;
 
-        // a constructor with an unused parameter is used because C# doesn't allow parameter-less constructors
-        public SnapshotDataMessage(int unused)
+        public ushort Range;
+
+        public byte[] SendMainBuffer;
+        public NativeArray<byte> ReceiveMainBuffer;
+
+        public struct AckData
         {
-            m_BufferSize = 10000;
-            WriteBuffer = new FastBufferWriter(m_BufferSize, Allocator.Temp);
-            ReadBuffer = new FastBufferReader(WriteBuffer, Allocator.Temp);
+            public ushort LastReceivedSequence;
+            public ushort ReceivedSequenceMask;
         }
 
-        public void Serialize(FastBufferWriter writer)
+        public AckData Ack;
+
+        public struct EntryData
         {
-            if (!writer.TryBeginWrite(WriteBuffer.Length))
-            {
-                Debug.Log("Serialize. Not enough buffer");
-            }
-            writer.CopyFrom(WriteBuffer);
+            public ulong NetworkObjectId;
+            public ushort BehaviourIndex;
+            public ushort VariableIndex;
+            public int TickWritten;
+            public ushort Position;
+            public ushort Length;
         }
 
-        public unsafe bool Deserialize(FastBufferReader reader, ref NetworkContext context)
+        public NativeList<EntryData> Entries;
+
+        public struct SpawnData
         {
-<<<<<<< HEAD
-            ReadBuffer = reader;
-            return true;
+            public ulong NetworkObjectId;
+            public uint Hash;
+            public bool IsSceneObject;
+
+            public bool IsPlayerObject;
+            public ulong OwnerClientId;
+            public ulong ParentNetworkId;
+            public Vector3 Position;
+            public Quaternion Rotation;
+            public Vector3 Scale;
+
+            public int TickWritten;
         }
 
-        public void Handle(ref NetworkContext context)
+        public NativeList<SpawnData> Spawns;
+
+        public struct DespawnData
         {
-            var systemOwner = context.SystemOwner;
-            var senderId = context.SenderId;
-            if (systemOwner is NetworkManager)
+            public ulong NetworkObjectId;
+            public int TickWritten;
+        }
+
+        public NativeList<DespawnData> Despawns;
+
+        public unsafe void Serialize(FastBufferWriter writer)
+        {
+            if (!writer.TryBeginWrite(
+                FastBufferWriter.GetWriteSize(CurrentTick) +
+                FastBufferWriter.GetWriteSize(Sequence) +
+                FastBufferWriter.GetWriteSize(Range) + Range +
+                FastBufferWriter.GetWriteSize(Ack) +
+                FastBufferWriter.GetWriteSize<ushort>() +
+                Entries.Length * sizeof(EntryData) +
+                FastBufferWriter.GetWriteSize<ushort>() +
+                Spawns.Length * sizeof(SpawnData) +
+                FastBufferWriter.GetWriteSize<ushort>() +
+                Despawns.Length * sizeof(DespawnData)
+            ))
             {
-                var networkManager = (NetworkManager)systemOwner;
+                Entries.Dispose();
+                Spawns.Dispose();
+                Despawns.Dispose();
+                throw new OverflowException($"Not enough space to serialize {nameof(SnapshotDataMessage)}");
+            }
+            writer.WriteValue(CurrentTick);
+            writer.WriteValue(Sequence);
 
-                // todo: temporary hack around bug
-                if (!networkManager.IsServer)
-                {
-                    senderId = networkManager.ServerClientId;
-                }
+            writer.WriteValue(Range);
+            writer.WriteBytes(SendMainBuffer, Range);
+            writer.WriteValue(Ack);
 
-                var snapshotSystem = networkManager.SnapshotSystem;
-                snapshotSystem.HandleSnapshot(senderId, this);
-            }
-=======
+            writer.WriteValue((ushort)Entries.Length);
+            writer.WriteBytes((byte*)Entries.GetUnsafePtr(), Entries.Length * sizeof(EntryData));
+
+            writer.WriteValue((ushort)Spawns.Length);
+            writer.WriteBytes((byte*)Spawns.GetUnsafePtr(), Spawns.Length * sizeof(SpawnData));
+
+            writer.WriteValue((ushort)Despawns.Length);
+            writer.WriteBytes((byte*)Despawns.GetUnsafePtr(), Despawns.Length * sizeof(DespawnData));
+
+            Entries.Dispose();
+            Spawns.Dispose();
+            Despawns.Dispose();
+        }
+
+        public static unsafe void Receive(FastBufferReader reader, in NetworkContext context)
+        {
             var message = new SnapshotDataMessage();
             if (!reader.TryBeginRead(
                 FastBufferWriter.GetWriteSize(message.CurrentTick) +
@@ -114,7 +167,6 @@
                 snapshotSystem.HandleSnapshot(ownerData.Item2, this);
                 return;
             }
->>>>>>> 737aa88b
         }
     }
-}
+}