--- conflicted
+++ resolved
@@ -11,13 +11,8 @@
         "Unity.Multiplayer.Tools.NetStatsReporting",
         "Unity.Multiplayer.Tools.NetworkSolutionInterface",
         "Unity.Collections",
-<<<<<<< HEAD
         "Unity.Addressables",
         "Unity.ResourceManager"
-=======
-        "Unity.ResourceManager",
-        "Unity.Addressables"
->>>>>>> d905edce
     ],
     "includePlatforms": [],
     "excludePlatforms": [],
