using System;
using System.Collections.Generic;
using System.IO;
using UnityEngine;

namespace Unity.Netcode
{
    // Structure that acts as a key for a NetworkVariable
    // Allows telling which variable we're talking about.
    // Might include tick in a future milestone, to address past variable value
    internal struct VariableKey
    {
        internal ulong NetworkObjectId; // the NetworkObjectId of the owning GameObject
        internal ushort BehaviourIndex; // the index of the behaviour in this GameObject
        internal ushort VariableIndex; // the index of the variable in this NetworkBehaviour
        internal int TickWritten; // the network tick at which this variable was set
    }

    // Index for a NetworkVariable in our table of variables
    // Store when a variable was written and where the variable is serialized
    internal struct Entry
    {
        internal VariableKey Key;
        internal ushort Position; // the offset in our Buffer
        internal ushort Length; // the Length of the data in Buffer

        internal const int NotFound = -1;
    }

    internal struct SnapshotDespawnCommand
    {
        // identity
        internal ulong NetworkObjectId;

        // snapshot internal
        internal int TickWritten;
        internal List<ulong> TargetClientIds;
    }

    internal struct SnapshotSpawnCommand
    {
        // identity
        internal ulong NetworkObjectId;

        // archetype
        internal uint GlobalObjectIdHash;
        internal bool IsSceneObject;

        // parameters
        internal bool IsPlayerObject;
        internal ulong OwnerClientId;
        internal ulong ParentNetworkId;
        internal Vector3 ObjectPosition;
        internal Quaternion ObjectRotation;
        internal Vector3 ObjectScale;

        // snapshot internal
        internal int TickWritten;
        internal List<ulong> TargetClientIds;
    }

    // A table of NetworkVariables that constitutes a Snapshot.
    // Stores serialized NetworkVariables
    // todo --M1--
    // The Snapshot will change for M1b with memory management, instead of just FreeMemoryPosition, there will be data structure
    // around available buffer, etc.
    internal class Snapshot
    {
        // todo --M1-- functionality to grow these will be needed in a later milestone
        private const int k_MaxVariables = 2000;
        private int m_MaxSpawns = 100;
        private int m_MaxDespawns = 100;

        private const int k_BufferSize = 30000;

        internal byte[] MainBuffer = new byte[k_BufferSize]; // buffer holding a snapshot in memory
        internal byte[] RecvBuffer = new byte[k_BufferSize]; // buffer holding the received snapshot message

        internal IndexAllocator Allocator;

        internal Entry[] Entries = new Entry[k_MaxVariables];
        internal int LastEntry = 0;

        internal SnapshotSpawnCommand[] Spawns;
        internal int NumSpawns = 0;

        internal SnapshotDespawnCommand[] Despawns;
        internal int NumDespawns = 0;

        private MemoryStream m_BufferStream;
        internal NetworkManager NetworkManager;

        // indexed by ObjectId
        internal Dictionary<ulong, int> TickAppliedSpawn = new Dictionary<ulong, int>();
        internal Dictionary<ulong, int> TickAppliedDespawn = new Dictionary<ulong, int>();

        /// <summary>
        /// Constructor
        /// Allocated a MemoryStream to be reused for this Snapshot
        /// </summary>
        /// <param name="networkManager">The NetworkManaher this Snapshot uses. Needed upon receive to set Variables</param>
        /// <param name="tickIndex">Whether this Snapshot uses the tick as an index</param>
        internal Snapshot()
        {
            m_BufferStream = new MemoryStream(RecvBuffer, 0, k_BufferSize);
            // we ask for twice as many slots because there could end up being one free spot between each pair of slot used
            Allocator = new IndexAllocator(k_BufferSize, k_MaxVariables * 2);
            Spawns = new SnapshotSpawnCommand[m_MaxSpawns];
            Despawns = new SnapshotDespawnCommand[m_MaxDespawns];
        }

        internal void Clear()
        {
            LastEntry = 0;
            Allocator.Reset();
        }

        /// <summary>
        /// Finds the position of a given NetworkVariable, given its key
        /// </summary>
        /// <param name="key">The key we're looking for</param>
        internal int Find(VariableKey key)
        {
            // todo: Add a IEquatable interface for VariableKey. Rely on that instead.
            for (int i = 0; i < LastEntry; i++)
            {
                // todo: revisit how we store past ticks
                if (Entries[i].Key.NetworkObjectId == key.NetworkObjectId &&
                    Entries[i].Key.BehaviourIndex == key.BehaviourIndex &&
                    Entries[i].Key.VariableIndex == key.VariableIndex)
                {
                    return i;
                }
            }

            return Entry.NotFound;
        }

        /// <summary>
        /// Adds an entry in the table for a new key
        /// </summary>
        internal int AddEntry(in VariableKey k)
        {
            var pos = LastEntry++;
            var entry = Entries[pos];

            entry.Key = k;
            entry.Position = 0;
            entry.Length = 0;
            Entries[pos] = entry;

            return pos;
        }

        internal List<ulong> GetClientList()
        {
            List<ulong> clientList;
            clientList = new List<ulong>();

            if (!NetworkManager.IsServer)
            {
                clientList.Add(NetworkManager.ServerClientId);
            }
            else
            {
                foreach (var clientId in NetworkManager.ConnectedClientsIds)
                {
                    if (clientId != NetworkManager.ServerClientId)
                    {
                        clientList.Add(clientId);
                    }
                }
            }

            return clientList;
        }

        internal void AddSpawn(SnapshotSpawnCommand command)
        {
            if (NumSpawns >= m_MaxSpawns)
            {
                Array.Resize(ref Spawns, 2 * m_MaxSpawns);
                m_MaxSpawns = m_MaxSpawns * 2;
                // Debug.Log($"[JEFF] spawn size is now {m_MaxSpawns}");
            }

            if (NumSpawns < m_MaxSpawns)
            {
                if (command.TargetClientIds == default)
                {
                    command.TargetClientIds = GetClientList();
                }

                // todo:
                // this 'if' might be temporary, but is needed to help in debugging
                // or maybe it stays
                if (command.TargetClientIds.Count > 0)
                {
                    Spawns[NumSpawns] = command;
                    NumSpawns++;
                }
            }
        }

        internal void AddDespawn(SnapshotDespawnCommand command)
        {
            if (NumDespawns >= m_MaxDespawns)
            {
                Array.Resize(ref Despawns, 2 * m_MaxDespawns);
                m_MaxDespawns = m_MaxDespawns * 2;
                // Debug.Log($"[JEFF] despawn size is now {m_MaxDespawns}");
            }

            if (NumDespawns < m_MaxDespawns)
            {
                if (command.TargetClientIds == default)
                {
                    command.TargetClientIds = GetClientList();
                }
                if (command.TargetClientIds.Count > 0)
                {
                    Despawns[NumDespawns] = command;
                    NumDespawns++;
                }
            }
        }

        /// <summary>
        /// Write an Entry to send
        /// Must match ReadEntry
        /// </summary>
        /// <param name="writer">The writer to write the entry to</param>
        internal void WriteEntry(NetworkWriter writer, in Entry entry)
        {
            //todo: major refactor.
            // use blittable types and copy variable in memory locally
            // only serialize when put on the wire for network transfer
            writer.WriteUInt64Packed(entry.Key.NetworkObjectId);
            writer.WriteUInt16(entry.Key.BehaviourIndex);
            writer.WriteUInt16(entry.Key.VariableIndex);
            writer.WriteInt32Packed(entry.Key.TickWritten);
            writer.WriteUInt16(entry.Position);
            writer.WriteUInt16(entry.Length);
        }

        internal void WriteSpawn(ClientData clientData, NetworkWriter writer, in SnapshotSpawnCommand spawn)
        {
            // remember which spawn we sent this connection with which sequence number
            // that way, upon ack, we can track what is being ack'ed
            ClientData.SentSpawn s;
            s.ObjectId = spawn.NetworkObjectId;
            s.Tick = spawn.TickWritten;
            s.SequenceNumber = clientData.SequenceNumber;
            clientData.SentSpawns.Add(s);

            writer.WriteUInt64Packed(spawn.NetworkObjectId);
            writer.WriteUInt64Packed(spawn.GlobalObjectIdHash);
            writer.WriteBool(spawn.IsSceneObject);

            writer.WriteBool(spawn.IsPlayerObject);
            writer.WriteUInt64Packed(spawn.OwnerClientId);
            writer.WriteUInt64Packed(spawn.ParentNetworkId);
            writer.WriteVector3(spawn.ObjectPosition);
            writer.WriteRotation(spawn.ObjectRotation);
            writer.WriteVector3(spawn.ObjectScale);

            writer.WriteInt32Packed(spawn.TickWritten);
        }

        internal void WriteDespawn(ClientData clientData, NetworkWriter writer, in SnapshotDespawnCommand despawn)
        {
            // remember which spawn we sent this connection with which sequence number
            // that way, upon ack, we can track what is being ack'ed
            ClientData.SentSpawn s;
            s.ObjectId = despawn.NetworkObjectId;
            s.Tick = despawn.TickWritten;
            s.SequenceNumber = clientData.SequenceNumber;
            clientData.SentSpawns.Add(s);

            writer.WriteUInt64Packed(despawn.NetworkObjectId);
            writer.WriteInt32Packed(despawn.TickWritten);
        }
        /// <summary>
        /// Read a received Entry
        /// Must match WriteEntry
        /// </summary>
        /// <param name="reader">The readed to read the entry from</param>
        internal Entry ReadEntry(NetworkReader reader)
        {
            Entry entry;
            entry.Key.NetworkObjectId = reader.ReadUInt64Packed();
            entry.Key.BehaviourIndex = reader.ReadUInt16();
            entry.Key.VariableIndex = reader.ReadUInt16();
            entry.Key.TickWritten = reader.ReadInt32Packed();
            entry.Position = reader.ReadUInt16();
            entry.Length = reader.ReadUInt16();

            return entry;
        }

        internal SnapshotSpawnCommand ReadSpawn(NetworkReader reader)
        {
            SnapshotSpawnCommand command;

            command.NetworkObjectId = reader.ReadUInt64Packed();
            command.GlobalObjectIdHash = (uint)reader.ReadUInt64Packed();
            command.IsSceneObject = reader.ReadBool();
            command.IsPlayerObject = reader.ReadBool();
            command.OwnerClientId = reader.ReadUInt64Packed();
            command.ParentNetworkId = reader.ReadUInt64Packed();
            command.ObjectPosition = reader.ReadVector3();
            command.ObjectRotation = reader.ReadRotation();
            command.ObjectScale = reader.ReadVector3();

            command.TickWritten = reader.ReadInt32Packed();
            command.TargetClientIds = default;

            return command;
        }

        internal SnapshotDespawnCommand ReadDespawn(NetworkReader reader)
        {
            SnapshotDespawnCommand command;

            command.NetworkObjectId = reader.ReadUInt64Packed();
            command.TickWritten = reader.ReadInt32Packed();
            command.TargetClientIds = default;

            return command;
        }

        /// <summary>
        /// Allocate memory from the buffer for the Entry and update it to point to the right location
        /// </summary>
        /// <param name="entry">The entry to allocate for</param>
        /// <param name="size">The need size in bytes</param>
        internal void AllocateEntry(ref Entry entry, int index, int size)
        {
            // todo: deal with full buffer

            if (entry.Length > 0)
            {
                Allocator.Deallocate(index);
            }

            int pos;
            bool ret = Allocator.Allocate(index, size, out pos);

            if (!ret)
            {
                //todo: error handling
            }

            entry.Position = (ushort)pos;
            entry.Length = (ushort)size;
        }

        /// <summary>
        /// Read the buffer part of a snapshot
        /// Must match WriteBuffer
        /// The stream is actually a memory stream and we seek to each variable position as we deserialize them
        /// </summary>
        /// <param name="reader">The NetworkReader to read our buffer of variables from</param>
        /// <param name="snapshotStream">The stream to read our buffer of variables from</param>
        internal void ReadBuffer(NetworkReader reader, Stream snapshotStream)
        {
            int snapshotSize = reader.ReadUInt16();
            snapshotStream.Read(RecvBuffer, 0, snapshotSize);
        }

        /// <summary>
        /// Read the snapshot index from a buffer
        /// Stores the entry. Allocates memory if needed. The actual buffer will be read later
        /// </summary>
        /// <param name="reader">The reader to read the index from</param>
        internal void ReadIndex(NetworkReader reader)
        {
            Entry entry;
            short entries = reader.ReadInt16();

            for (var i = 0; i < entries; i++)
            {
                bool added = false;

                entry = ReadEntry(reader);

                int pos = Find(entry.Key);// should return if there's anything more recent
                if (pos == Entry.NotFound)
                {
                    pos = AddEntry(entry.Key);
                    added = true;
                }

                // if we need to allocate more memory (the variable grew in size)
                if (Entries[pos].Length < entry.Length)
                {
                    AllocateEntry(ref entry, pos, entry.Length);
                    added = true;
                }

                if (added || entry.Key.TickWritten > Entries[pos].Key.TickWritten)
                {
                    Buffer.BlockCopy(RecvBuffer, entry.Position, MainBuffer, Entries[pos].Position, entry.Length);

                    Entries[pos] = entry;

                    // copy from readbuffer into buffer
                    var networkVariable = FindNetworkVar(Entries[pos].Key);
                    if (networkVariable != null)
                    {
                        m_BufferStream.Seek(Entries[pos].Position, SeekOrigin.Begin);
                        // todo: consider refactoring out in its own function to accomodate
                        // other ways to (de)serialize
                        // Not using keepDirtyDelta anymore which is great. todo: remove and check for the overall effect on > 2 player
                        networkVariable.ReadDelta(m_BufferStream, false);
                    }
                }
            }
        }

        internal void ReadSpawns(NetworkReader reader)
        {
            SnapshotSpawnCommand spawnCommand;
            SnapshotDespawnCommand despawnCommand;
<<<<<<< HEAD

            short spawnCount = reader.ReadInt16();
            short despawnCount = reader.ReadInt16();

=======

            short spawnCount = reader.ReadInt16();
            short despawnCount = reader.ReadInt16();

>>>>>>> 428d6e43
            for (var i = 0; i < spawnCount; i++)
            {
                spawnCommand = ReadSpawn(reader);

                if (TickAppliedSpawn.ContainsKey(spawnCommand.NetworkObjectId) &&
                    spawnCommand.TickWritten <= TickAppliedSpawn[spawnCommand.NetworkObjectId])
                {
                    continue;
                }

                TickAppliedSpawn[spawnCommand.NetworkObjectId] = spawnCommand.TickWritten;
<<<<<<< HEAD

                // Debug.Log($"[Spawn] {spawnCommand.NetworkObjectId} {spawnCommand.TickWritten}");

=======

                // Debug.Log($"[Spawn] {spawnCommand.NetworkObjectId} {spawnCommand.TickWritten}");

>>>>>>> 428d6e43
                if (spawnCommand.ParentNetworkId == spawnCommand.NetworkObjectId)
                {
                    var networkObject = NetworkManager.SpawnManager.CreateLocalNetworkObject(false, spawnCommand.GlobalObjectIdHash, spawnCommand.OwnerClientId, null, spawnCommand.ObjectPosition, spawnCommand.ObjectRotation);
                    NetworkManager.SpawnManager.SpawnNetworkObjectLocally(networkObject, spawnCommand.NetworkObjectId, true, spawnCommand.IsPlayerObject, spawnCommand.OwnerClientId, null, false, false);
                }
                else
                {
                    var networkObject = NetworkManager.SpawnManager.CreateLocalNetworkObject(false, spawnCommand.GlobalObjectIdHash, spawnCommand.OwnerClientId, spawnCommand.ParentNetworkId, spawnCommand.ObjectPosition, spawnCommand.ObjectRotation);
                    NetworkManager.SpawnManager.SpawnNetworkObjectLocally(networkObject, spawnCommand.NetworkObjectId, true, spawnCommand.IsPlayerObject, spawnCommand.OwnerClientId, null, false, false);
<<<<<<< HEAD
                }
            }
            for (var i = 0; i < despawnCount; i++)
            {
                despawnCommand = ReadDespawn(reader);

                if (TickAppliedDespawn.ContainsKey(despawnCommand.NetworkObjectId) &&
                    despawnCommand.TickWritten <= TickAppliedDespawn[despawnCommand.NetworkObjectId])
                {
                    continue;
=======
>>>>>>> 428d6e43
                }

                TickAppliedDespawn[despawnCommand.NetworkObjectId] = despawnCommand.TickWritten;

                // Debug.Log($"[DeSpawn] {despawnCommand.NetworkObjectId} {despawnCommand.TickWritten}");

                NetworkManager.SpawnManager.SpawnedObjects.TryGetValue(despawnCommand.NetworkObjectId,
                    out NetworkObject networkObject);

                NetworkManager.SpawnManager.OnDespawnObject(networkObject, true);
            }
            for (var i = 0; i < despawnCount; i++)
            {
                despawnCommand = ReadDespawn(reader);

                if (TickAppliedDespawn.ContainsKey(despawnCommand.NetworkObjectId) &&
                    despawnCommand.TickWritten <= TickAppliedDespawn[despawnCommand.NetworkObjectId])
                {
                    continue;
                }

                TickAppliedDespawn[despawnCommand.NetworkObjectId] = despawnCommand.TickWritten;

                // Debug.Log($"[DeSpawn] {despawnCommand.NetworkObjectId} {despawnCommand.TickWritten}");

                NetworkManager.SpawnManager.SpawnedObjects.TryGetValue(despawnCommand.NetworkObjectId,
                    out NetworkObject networkObject);

                NetworkManager.SpawnManager.OnDespawnObject(networkObject, true);
            }
        }

        internal ushort ReadAcks(ulong clientId, ClientData clientData, NetworkReader reader)
        {
            ushort ackSequence = reader.ReadUInt16();

            // look through the spawns sent
            foreach (var sent in clientData.SentSpawns)
            {
                // for those with the sequence number being ack'ed
                if (sent.SequenceNumber == ackSequence)
                {
                    // remember the tick
                    if (!clientData.SpawnAck.ContainsKey(sent.ObjectId))
                    {
                        clientData.SpawnAck.Add(sent.ObjectId, sent.Tick);
                    }
                    else
                    {
                        clientData.SpawnAck[sent.ObjectId] = sent.Tick;
                    }

                    // check the spawn and despawn commands, find them, and if this is the last connection
                    // to ack, let's remove them
                    for (var i = 0; i < NumSpawns; i++)
                    {
                        if (Spawns[i].TickWritten == sent.Tick &&
                            Spawns[i].NetworkObjectId == sent.ObjectId)
                        {
                            Spawns[i].TargetClientIds.Remove(clientId);

                            if (Spawns[i].TargetClientIds.Count == 0)
                            {
                                // remove by moving the last spawn over
                                Spawns[i] = Spawns[NumSpawns - 1];
                                NumSpawns--;
                                break;
                            }
                        }
                    }
                    for (var i = 0; i < NumDespawns; i++)
                    {
                        if (Despawns[i].TickWritten == sent.Tick &&
                            Despawns[i].NetworkObjectId == sent.ObjectId)
                        {
                            Despawns[i].TargetClientIds.Remove(clientId);

                            if (Despawns[i].TargetClientIds.Count == 0)
                            {
                                // remove by moving the last spawn over
                                Despawns[i] = Despawns[NumDespawns - 1];
                                NumDespawns--;
                                break;
                            }
                        }
                    }
                }
            }

            return ackSequence;
        }

        /// <summary>
        /// Helper function to find the NetworkVariable object from a key
        /// This will look into all spawned objects
        /// </summary>
        /// <param name="key">The key to search for</param>
        private INetworkVariable FindNetworkVar(VariableKey key)
        {
            var spawnedObjects = NetworkManager.SpawnManager.SpawnedObjects;

            if (spawnedObjects.ContainsKey(key.NetworkObjectId))
            {
                var behaviour = spawnedObjects[key.NetworkObjectId]
                    .GetNetworkBehaviourAtOrderIndex(key.BehaviourIndex);
                return behaviour.NetworkVariableFields[key.VariableIndex];
            }

            return null;
        }
    }


    internal class ClientData
    {
        internal struct SentSpawn // this struct also stores Despawns, not just Spawns
        {
            internal ulong SequenceNumber;
            internal ulong ObjectId;
            internal int Tick;
        }

        internal ushort SequenceNumber = 0; // the next sequence number to use for this client
        internal ushort LastReceivedSequence = 0; // the last sequence number received by this client
        internal ushort ReceivedSequenceMask = 0;

        internal int NextSpawnIndex = 0; // index of the last spawn sent. Used to cycle through spawns (LRU scheme)
        internal int NextDespawnIndex = 0; // same as above, but for despawns.

        internal int NextSpawnIndex = 0; // index of the last spawn sent. Used to cycle through spawns (LRU scheme)
        internal int NextDespawnIndex = 0; // same as above, but for despawns.

        // by objectId
        // which spawns and despawns did this connection ack'ed ?
        internal Dictionary<ulong, int> SpawnAck = new Dictionary<ulong, int>();

        // list of spawn and despawns commands we sent, with sequence number
        // need to manage acknowledgements
        internal List<SentSpawn> SentSpawns = new List<SentSpawn>();
    }

    internal class SnapshotSystem : INetworkUpdateSystem, IDisposable
    {
        // temporary, debugging sentinels
        internal const ushort SentinelBefore = 0x4246;
        internal const ushort SentinelAfter = 0x89CE;

        private const int k_MaxSpawnUsage = 1000; // max bytes to use for the spawn/despawn part

        private NetworkManager m_NetworkManager = default;
        private Snapshot m_Snapshot = default;

        // by clientId
        private Dictionary<ulong, ClientData> m_ClientData = new Dictionary<ulong, ClientData>();
        private Dictionary<ulong, ConnectionRtt> m_ConnectionRtts = new Dictionary<ulong, ConnectionRtt>();

        private int m_CurrentTick = NetworkTickSystem.NoTick;

        /// <summary>
        /// Constructor
        /// </summary>
        /// Registers the snapshot system for early updates, keeps reference to the NetworkManager
        internal SnapshotSystem(NetworkManager networkManager)
        {
            m_Snapshot = new Snapshot();

            m_NetworkManager = networkManager;
            m_Snapshot.NetworkManager = networkManager;

            this.RegisterNetworkUpdate(NetworkUpdateStage.EarlyUpdate);
        }

        internal ConnectionRtt GetConnectionRtt(ulong clientId)
        {
            if (!m_ConnectionRtts.ContainsKey(clientId))
            {
                m_ConnectionRtts.Add(clientId, new ConnectionRtt());
            }

            return m_ConnectionRtts[clientId];
        }

        /// <summary>
        /// Dispose
        /// </summary>
        /// Unregisters the snapshot system from early updates
        public void Dispose()
        {
            this.UnregisterNetworkUpdate(NetworkUpdateStage.EarlyUpdate);
        }

        public void NetworkUpdate(NetworkUpdateStage updateStage)
        {
            if (!m_NetworkManager.NetworkConfig.UseSnapshotDelta && !m_NetworkManager.NetworkConfig.UseSnapshotSpawn)
            {
                return;
            }

            if (updateStage == NetworkUpdateStage.EarlyUpdate)
            {
                var tick = m_NetworkManager.NetworkTickSystem.LocalTime.Tick;

                if (tick != m_CurrentTick)
                {
                    m_CurrentTick = tick;
                    if (m_NetworkManager.IsServer)
                    {
                        for (int i = 0; i < m_NetworkManager.ConnectedClientsList.Count; i++)
                        {
                            var clientId = m_NetworkManager.ConnectedClientsList[i].ClientId;

                            // don't send to ourselves
                            if (clientId != m_NetworkManager.ServerClientId)
                            {
                                SendSnapshot(clientId);
                            }
                        }
                    }
                    else if (m_NetworkManager.IsConnectedClient)
                    {
                        SendSnapshot(m_NetworkManager.ServerClientId);
                    }
                }

                // useful for debugging, but generates LOTS of spam
                // DebugDisplayStore();
            }
        }

        // todo --M1--
        // for now, the full snapshot is always sent
        // this will change significantly
        /// <summary>
        /// Send the snapshot to a specific client
        /// </summary>
        /// <param name="clientId">The client index to send to</param>
        private void SendSnapshot(ulong clientId)
        {
            // make sure we have a ClientData and ConnectionRtt entry for each client
            if (!m_ClientData.ContainsKey(clientId))
            {
                m_ClientData.Add(clientId, new ClientData());
            }
            if (!m_ConnectionRtts.ContainsKey(clientId))
            {
                m_ConnectionRtts.Add(clientId, new ConnectionRtt());
            }

            m_ConnectionRtts[clientId].NotifySend(m_ClientData[clientId].SequenceNumber, Time.unscaledTime);

            var context = m_NetworkManager.MessageQueueContainer.EnterInternalCommandContext(
                MessageQueueContainer.MessageType.SnapshotData, NetworkChannel.SnapshotExchange,
                new[] { clientId }, NetworkUpdateLoop.UpdateStage);

            if (context != null)
            {
                using (var nonNullContext = (InternalCommandContext)context)
                {
                    var sequence = m_ClientData[clientId].SequenceNumber;

                    // write the tick and sequence header
                    nonNullContext.NetworkWriter.WriteInt32Packed(m_CurrentTick);
                    nonNullContext.NetworkWriter.WriteUInt16(sequence);

                    var buffer = (NetworkBuffer)nonNullContext.NetworkWriter.GetStream();

                    using (var writer = PooledNetworkWriter.Get(buffer))
                    {
                        // write the snapshot: buffer, index, spawns, despawns
                        writer.WriteUInt16(SentinelBefore);
                        WriteBuffer(buffer);
                        WriteIndex(buffer);
                        WriteSpawns(buffer, clientId);
                        WriteAcks(buffer, clientId);
                        writer.WriteUInt16(SentinelAfter);

                        m_ClientData[clientId].LastReceivedSequence = 0;
                        m_ClientData[clientId].ReceivedSequenceMask = 0;
                        m_ClientData[clientId].SequenceNumber++;
                    }
                }
            }
        }

        private void WriteSpawns(NetworkBuffer buffer, ulong clientId)
        {
            var spawnWritten = 0;
            var despawnWritten = 0;

            bool overSize = false;
            ClientData clientData = m_ClientData[clientId];

            // this is needed because spawns being removed may have reduce the size below LRU position
            if (m_Snapshot.NumSpawns > 0)
            {
                clientData.NextSpawnIndex %= m_Snapshot.NumSpawns;
            }
            else
            {
                clientData.NextSpawnIndex = 0;
            }

            if (m_Snapshot.NumDespawns > 0)
            {
                clientData.NextDespawnIndex %= m_Snapshot.NumDespawns;
            }
            else
            {
                clientData.NextDespawnIndex = 0;
            }

            using (var writer = PooledNetworkWriter.Get(buffer))
            {
                var positionSpawns = writer.GetStream().Position;
                writer.WriteInt16((short)m_Snapshot.NumSpawns);
                var positionDespawns = writer.GetStream().Position;
                writer.WriteInt16((short)m_Snapshot.NumDespawns);

                for (var j = 0; j < m_Snapshot.NumSpawns && !overSize; j++)
                {
                    var index = clientData.NextSpawnIndex;

                    if (m_Snapshot.Spawns[index].TargetClientIds.Contains(clientId))
                    {
                        m_Snapshot.WriteSpawn(clientData, writer, in m_Snapshot.Spawns[index]);
                        spawnWritten++;
                    }

                    // limit spawn sizes, compare current pos to very first position we wrote to
                    if (writer.GetStream().Position - positionSpawns > k_MaxSpawnUsage)
                    {
                        overSize = true;
                    }
                    clientData.NextSpawnIndex = (clientData.NextSpawnIndex + 1) % m_Snapshot.NumSpawns;
                }
<<<<<<< HEAD


                for (var j = 0; j < m_Snapshot.NumDespawns && !overSize; j++)
                {
                    var index = clientData.NextDespawnIndex;

=======


                for (var j = 0; j < m_Snapshot.NumDespawns && !overSize; j++)
                {
                    var index = clientData.NextDespawnIndex;

>>>>>>> 428d6e43
                    if (m_Snapshot.Despawns[index].TargetClientIds.Contains(clientId))
                    {
                        m_Snapshot.WriteDespawn(clientData, writer, in m_Snapshot.Despawns[index]);
                        despawnWritten++;
<<<<<<< HEAD
                    }
                    // limit spawn sizes, compare current pos to very first position we wrote to
                    if (writer.GetStream().Position - positionSpawns > k_MaxSpawnUsage)
                    {
                        overSize = true;
                    }
=======
                    }
                    // limit spawn sizes, compare current pos to very first position we wrote to
                    if (writer.GetStream().Position - positionSpawns > k_MaxSpawnUsage)
                    {
                        overSize = true;
                    }
>>>>>>> 428d6e43
                    clientData.NextDespawnIndex = (clientData.NextDespawnIndex + 1) % m_Snapshot.NumDespawns;
                }

                long positionAfter = 0;

                positionAfter = writer.GetStream().Position;
                writer.GetStream().Position = positionSpawns;
                writer.WriteInt16((short)spawnWritten);
                writer.GetStream().Position = positionAfter;

                positionAfter = writer.GetStream().Position;
                writer.GetStream().Position = positionDespawns;
                writer.WriteInt16((short)despawnWritten);
                writer.GetStream().Position = positionAfter;
            }
        }

        private void WriteAcks(NetworkBuffer buffer, ulong clientId)
        {
            using (var writer = PooledNetworkWriter.Get(buffer))
            {
                writer.WriteUInt16(m_ClientData[clientId].LastReceivedSequence);
            }
        }

        /// <summary>
        /// Write the snapshot index to a buffer
        /// </summary>
        /// <param name="buffer">The buffer to write the index to</param>
        private void WriteIndex(NetworkBuffer buffer)
        {
            using (var writer = PooledNetworkWriter.Get(buffer))
            {
                writer.WriteInt16((short)m_Snapshot.LastEntry);
                for (var i = 0; i < m_Snapshot.LastEntry; i++)
                {
                    m_Snapshot.WriteEntry(writer, in m_Snapshot.Entries[i]);
                }
            }
        }

        /// <summary>
        /// Write the buffer of a snapshot
        /// Must match ReadBuffer
        /// </summary>
        /// <param name="buffer">The NetworkBuffer to write our buffer of variables to</param>
        private void WriteBuffer(NetworkBuffer buffer)
        {
            using (var writer = PooledNetworkWriter.Get(buffer))
            {
                writer.WriteUInt16((ushort)m_Snapshot.Allocator.Range);
            }

            // todo --M1--
            // this sends the whole buffer
            // we'll need to build a per-client list
            buffer.Write(m_Snapshot.MainBuffer, 0, m_Snapshot.Allocator.Range);
        }

        internal void Spawn(SnapshotSpawnCommand command)
        {
            command.TickWritten = m_CurrentTick;
            m_Snapshot.AddSpawn(command);

            // Debug.Log($"[Spawn] {command.NetworkObjectId} {command.TickWritten}");
        }

        internal void Despawn(SnapshotDespawnCommand command)
        {
            command.TickWritten = m_CurrentTick;
            m_Snapshot.AddDespawn(command);

            // Debug.Log($"[DeSpawn] {command.NetworkObjectId} {command.TickWritten}");
        }

        // todo: consider using a Key, instead of 3 ints, if it can be exposed
        /// <summary>
        /// Called by the rest of the netcode when a NetworkVariable changed and need to go in our snapshot
        /// Might not happen for all variable on every frame. Might even happen more than once.
        /// </summary>
        /// <param name="networkVariable">The NetworkVariable to write, or rather, its INetworkVariable</param>
        internal void Store(ulong networkObjectId, int behaviourIndex, int variableIndex, INetworkVariable networkVariable)
        {
            VariableKey k;
            k.NetworkObjectId = networkObjectId;
            k.BehaviourIndex = (ushort)behaviourIndex;
            k.VariableIndex = (ushort)variableIndex;
            k.TickWritten = m_NetworkManager.NetworkTickSystem.LocalTime.Tick;

            int pos = m_Snapshot.Find(k);
            if (pos == Entry.NotFound)
            {
                pos = m_Snapshot.AddEntry(k);
            }

            m_Snapshot.Entries[pos].Key.TickWritten = k.TickWritten;

            WriteVariableToSnapshot(m_Snapshot, networkVariable, pos);
        }

        private void WriteVariableToSnapshot(Snapshot snapshot, INetworkVariable networkVariable, int index)
        {
            // write var into buffer, possibly adjusting entry's position and Length
            using (var varBuffer = PooledNetworkBuffer.Get())
            {
                networkVariable.WriteDelta(varBuffer);
                if (varBuffer.Length > snapshot.Entries[index].Length)
                {
                    // allocate this Entry's buffer
                    snapshot.AllocateEntry(ref snapshot.Entries[index], index, (int)varBuffer.Length);
                }

                // Copy the serialized NetworkVariable into our buffer
                Buffer.BlockCopy(varBuffer.GetBuffer(), 0, snapshot.MainBuffer, snapshot.Entries[index].Position, (int)varBuffer.Length);
            }
        }


        /// <summary>
        /// Entry point when a Snapshot is received
        /// This is where we read and store the received snapshot
        /// </summary>
        /// <param name="clientId">
        /// <param name="snapshotStream">The stream to read from</param>
        internal void ReadSnapshot(ulong clientId, Stream snapshotStream)
        {
            // poor man packet loss simulation
            //if (Random.Range(0, 10) > 5)
            //{
            //    return;
            //}

            // todo: temporary hack around bug
            if (!m_NetworkManager.IsServer)
            {
                clientId = m_NetworkManager.ServerClientId;
            }

            int snapshotTick = default;

            using (var reader = PooledNetworkReader.Get(snapshotStream))
            {
                // make sure we have a ClientData entry for each client
                if (!m_ClientData.ContainsKey(clientId))
                {
                    m_ClientData.Add(clientId, new ClientData());
                }

                snapshotTick = reader.ReadInt32Packed();
                var sequence = reader.ReadUInt16();

                // todo: check we didn't miss any and deal with gaps

                if (m_ClientData[clientId].ReceivedSequenceMask != 0)
                {
                    // since each bit in ReceivedSequenceMask is relative to the last received sequence
                    // we need to shift all the bits by the difference in sequence
                    m_ClientData[clientId].ReceivedSequenceMask <<=
                        (sequence - m_ClientData[clientId].LastReceivedSequence);
                }

                if (m_ClientData[clientId].LastReceivedSequence != 0)
                {
                    // because the bit we're adding for the previous ReceivedSequenceMask
                    // was implicit, it needs to be shift by one less
                    m_ClientData[clientId].ReceivedSequenceMask +=
                        (ushort)(1 << (ushort)((sequence - 1) - m_ClientData[clientId].LastReceivedSequence));
                }

                m_ClientData[clientId].LastReceivedSequence = sequence;

                var sentinel = reader.ReadUInt16();
                if (sentinel != SentinelBefore)
                {
                    Debug.Log("Critical : snapshot integrity (before)");
                }

                m_Snapshot.ReadBuffer(reader, snapshotStream);
                m_Snapshot.ReadIndex(reader);
                m_Snapshot.ReadSpawns(reader);
                var ackSequence = m_Snapshot.ReadAcks(clientId, m_ClientData[clientId], reader);

                // keep track of RTTs, using the sequence number acknowledgement as a marker
                GetConnectionRtt(clientId).NotifyAck(ackSequence, Time.unscaledTime);

                sentinel = reader.ReadUInt16();
                if (sentinel != SentinelAfter)
                {
                    Debug.Log("Critical : snapshot integrity (after)");
                }
            }
        }

        // todo --M1--
        // This is temporary debugging code. Once the feature is complete, we can consider removing it
        // But we could also leave it in in debug to help developers
        private void DebugDisplayStore()
        {
            string table = "=== Snapshot table ===\n";
            table += $"We're clientId {m_NetworkManager.LocalClientId}\n";

            table += "=== Variables ===\n";
            for (int i = 0; i < m_Snapshot.LastEntry; i++)
            {
                table += string.Format("NetworkVariable {0}:{1}:{2} written {5}, range [{3}, {4}] ", m_Snapshot.Entries[i].Key.NetworkObjectId, m_Snapshot.Entries[i].Key.BehaviourIndex,
                    m_Snapshot.Entries[i].Key.VariableIndex, m_Snapshot.Entries[i].Position, m_Snapshot.Entries[i].Position + m_Snapshot.Entries[i].Length, m_Snapshot.Entries[i].Key.TickWritten);

                for (int j = 0; j < m_Snapshot.Entries[i].Length && j < 4; j++)
                {
                    table += m_Snapshot.MainBuffer[m_Snapshot.Entries[i].Position + j].ToString("X2") + " ";
                }

                table += "\n";
            }

            table += "=== Spawns ===\n";

            for (int i = 0; i < m_Snapshot.NumSpawns; i++)
            {
                string targets = "";
                foreach (var target in m_Snapshot.Spawns[i].TargetClientIds)
                {
                    targets += target.ToString() + ", ";
                }
                table += $"Spawn Object Id {m_Snapshot.Spawns[i].NetworkObjectId}, Tick {m_Snapshot.Spawns[i].TickWritten}, Target {targets}\n";
            }

            table += $"=== RTTs ===\n";
            foreach (var iterator in m_ConnectionRtts)
            {
                table += $"client {iterator.Key} RTT {iterator.Value.GetRtt().AverageSec}\n";
            }

            table += "======\n";
            Debug.Log(table);
        }
    }
}<|MERGE_RESOLUTION|>--- conflicted
+++ resolved
@@ -422,17 +422,10 @@
         {
             SnapshotSpawnCommand spawnCommand;
             SnapshotDespawnCommand despawnCommand;
-<<<<<<< HEAD
 
             short spawnCount = reader.ReadInt16();
             short despawnCount = reader.ReadInt16();
 
-=======
-
-            short spawnCount = reader.ReadInt16();
-            short despawnCount = reader.ReadInt16();
-
->>>>>>> 428d6e43
             for (var i = 0; i < spawnCount; i++)
             {
                 spawnCommand = ReadSpawn(reader);
@@ -444,15 +437,8 @@
                 }
 
                 TickAppliedSpawn[spawnCommand.NetworkObjectId] = spawnCommand.TickWritten;
-<<<<<<< HEAD
-
                 // Debug.Log($"[Spawn] {spawnCommand.NetworkObjectId} {spawnCommand.TickWritten}");
 
-=======
-
-                // Debug.Log($"[Spawn] {spawnCommand.NetworkObjectId} {spawnCommand.TickWritten}");
-
->>>>>>> 428d6e43
                 if (spawnCommand.ParentNetworkId == spawnCommand.NetworkObjectId)
                 {
                     var networkObject = NetworkManager.SpawnManager.CreateLocalNetworkObject(false, spawnCommand.GlobalObjectIdHash, spawnCommand.OwnerClientId, null, spawnCommand.ObjectPosition, spawnCommand.ObjectRotation);
@@ -462,7 +448,6 @@
                 {
                     var networkObject = NetworkManager.SpawnManager.CreateLocalNetworkObject(false, spawnCommand.GlobalObjectIdHash, spawnCommand.OwnerClientId, spawnCommand.ParentNetworkId, spawnCommand.ObjectPosition, spawnCommand.ObjectRotation);
                     NetworkManager.SpawnManager.SpawnNetworkObjectLocally(networkObject, spawnCommand.NetworkObjectId, true, spawnCommand.IsPlayerObject, spawnCommand.OwnerClientId, null, false, false);
-<<<<<<< HEAD
                 }
             }
             for (var i = 0; i < despawnCount; i++)
@@ -473,8 +458,6 @@
                     despawnCommand.TickWritten <= TickAppliedDespawn[despawnCommand.NetworkObjectId])
                 {
                     continue;
-=======
->>>>>>> 428d6e43
                 }
 
                 TickAppliedDespawn[despawnCommand.NetworkObjectId] = despawnCommand.TickWritten;
@@ -604,9 +587,6 @@
         internal int NextSpawnIndex = 0; // index of the last spawn sent. Used to cycle through spawns (LRU scheme)
         internal int NextDespawnIndex = 0; // same as above, but for despawns.
 
-        internal int NextSpawnIndex = 0; // index of the last spawn sent. Used to cycle through spawns (LRU scheme)
-        internal int NextDespawnIndex = 0; // same as above, but for despawns.
-
         // by objectId
         // which spawns and despawns did this connection ack'ed ?
         internal Dictionary<ulong, int> SpawnAck = new Dictionary<ulong, int>();
@@ -810,40 +790,21 @@
                     }
                     clientData.NextSpawnIndex = (clientData.NextSpawnIndex + 1) % m_Snapshot.NumSpawns;
                 }
-<<<<<<< HEAD
-
 
                 for (var j = 0; j < m_Snapshot.NumDespawns && !overSize; j++)
                 {
                     var index = clientData.NextDespawnIndex;
 
-=======
-
-
-                for (var j = 0; j < m_Snapshot.NumDespawns && !overSize; j++)
-                {
-                    var index = clientData.NextDespawnIndex;
-
->>>>>>> 428d6e43
                     if (m_Snapshot.Despawns[index].TargetClientIds.Contains(clientId))
                     {
                         m_Snapshot.WriteDespawn(clientData, writer, in m_Snapshot.Despawns[index]);
                         despawnWritten++;
-<<<<<<< HEAD
                     }
                     // limit spawn sizes, compare current pos to very first position we wrote to
                     if (writer.GetStream().Position - positionSpawns > k_MaxSpawnUsage)
                     {
                         overSize = true;
                     }
-=======
-                    }
-                    // limit spawn sizes, compare current pos to very first position we wrote to
-                    if (writer.GetStream().Position - positionSpawns > k_MaxSpawnUsage)
-                    {
-                        overSize = true;
-                    }
->>>>>>> 428d6e43
                     clientData.NextDespawnIndex = (clientData.NextDespawnIndex + 1) % m_Snapshot.NumDespawns;
                 }
 
