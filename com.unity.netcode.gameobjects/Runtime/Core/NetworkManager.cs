using System;
using System.Collections;
using System.Collections.Generic;
using System.Linq;
using UnityEngine;
#if UNITY_EDITOR
using UnityEditor;
#endif
using Unity.Profiling;
using Debug = UnityEngine.Debug;

namespace Unity.Netcode
{
    /// <summary>
    /// The main component of the library
    /// </summary>
    [AddComponentMenu("Netcode/" + nameof(NetworkManager), -100)]
    public class NetworkManager : MonoBehaviour, INetworkUpdateSystem
    {
#pragma warning disable IDE1006 // disable naming rule violation check

        // RuntimeAccessModifiersILPP will make this `public`
        internal static readonly Dictionary<uint, Action<NetworkBehaviour, NetworkSerializer, __RpcParams>> __rpc_func_table = new Dictionary<uint, Action<NetworkBehaviour, NetworkSerializer, __RpcParams>>();

#if DEVELOPMENT_BUILD || UNITY_EDITOR
        // RuntimeAccessModifiersILPP will make this `public`
        internal static readonly Dictionary<uint, string> __rpc_name_table = new Dictionary<uint, string>();
#endif

#pragma warning restore IDE1006 // restore naming rule violation check

#if DEVELOPMENT_BUILD || UNITY_EDITOR
        private static ProfilerMarker s_SyncTime = new ProfilerMarker($"{nameof(NetworkManager)}.SyncTime");
        private static ProfilerMarker s_TransportPoll = new ProfilerMarker($"{nameof(NetworkManager)}.TransportPoll");
        private static ProfilerMarker s_TransportConnect = new ProfilerMarker($"{nameof(NetworkManager)}.TransportConnect");
        private static ProfilerMarker s_HandleIncomingData = new ProfilerMarker($"{nameof(NetworkManager)}.{nameof(HandleIncomingData)}");
        private static ProfilerMarker s_TransportDisconnect = new ProfilerMarker($"{nameof(NetworkManager)}.TransportDisconnect");
        private static ProfilerMarker s_InvokeRpc = new ProfilerMarker($"{nameof(NetworkManager)}.{nameof(InvokeRpc)}");
#endif

        private const double k_TimeSyncFrequency = 1.0d; // sync every second, TODO will be removed once timesync is done via snapshots
        internal MessageQueueContainer MessageQueueContainer { get; private set; }


        internal SnapshotSystem SnapshotSystem { get; private set; }
        internal NetworkBehaviourUpdater BehaviourUpdater { get; private set; }

        private NetworkPrefabHandler m_PrefabHandler;

        public NetworkPrefabHandler PrefabHandler
        {
            get
            {
                if (m_PrefabHandler == null)
                {
                    m_PrefabHandler = new NetworkPrefabHandler();
                }

                return m_PrefabHandler;
            }
        }

        /// <summary>
        /// Returns the <see cref="GameObject"/> to use as the override as could be defined within the NetworkPrefab list
        /// Note: This should be used to create <see cref="GameObject"/> pools (with <see cref="NetworkObject"/> components)
        /// under the scenario where you are using the Host model as it spawns everything locally. As such, the override
        /// will not be applied when spawning locally on a Host.
        /// Related Classes and Interfaces:
        /// <see cref="NetworkPrefabHandler"/>
        /// <see cref="INetworkPrefabInstanceHandler"/>
        /// </summary>
        /// <param name="gameObject">the <see cref="GameObject"/> to be checked for a <see cref="NetworkManager"/> defined NetworkPrefab override</param>
        /// <returns>a <see cref="GameObject"/> that is either the override or if no overrides exist it returns the same as the one passed in as a parameter</returns>
        public GameObject GetNetworkPrefabOverride(GameObject gameObject)
        {
            var networkObject = gameObject.GetComponent<NetworkObject>();
            if (networkObject != null)
            {
                if (NetworkConfig.NetworkPrefabOverrideLinks.ContainsKey(networkObject.GlobalObjectIdHash))
                {
                    switch (NetworkConfig.NetworkPrefabOverrideLinks[networkObject.GlobalObjectIdHash].Override)
                    {
                        case NetworkPrefabOverride.Hash:
                        case NetworkPrefabOverride.Prefab:
                            {
                                return NetworkConfig.NetworkPrefabOverrideLinks[networkObject.GlobalObjectIdHash].OverridingTargetPrefab;
                            }
                    }
                }
            }
            return gameObject;
        }

        public NetworkTimeSystem NetworkTimeSystem { get; private set; }

        public NetworkTickSystem NetworkTickSystem { get; private set; }

        public NetworkTime LocalTime => NetworkTickSystem?.LocalTime ?? default;

        public NetworkTime ServerTime => NetworkTickSystem?.ServerTime ?? default;

        /// <summary>
        /// Gets or sets if the NetworkManager should be marked as DontDestroyOnLoad
        /// </summary>
        [HideInInspector] public bool DontDestroy = true;

        /// <summary>
        /// Gets or sets if the application should be set to run in background
        /// </summary>
        [HideInInspector] public bool RunInBackground = true;

        /// <summary>
        /// The log level to use
        /// </summary>
        [HideInInspector] public LogLevel LogLevel = LogLevel.Normal;

        /// <summary>
        /// The singleton instance of the NetworkManager
        /// </summary>
        public static NetworkManager Singleton { get; private set; }

        /// <summary>
        /// Gets the SpawnManager for this NetworkManager
        /// </summary>
        public NetworkSpawnManager SpawnManager { get; private set; }

        public CustomMessagingManager CustomMessagingManager { get; private set; }

        public NetworkSceneManager SceneManager { get; private set; }

        // Has to have setter for tests
        internal IInternalMessageHandler MessageHandler { get; set; }

        /// <summary>
        /// Gets the networkId of the server
        /// </summary>
        public ulong ServerClientId => NetworkConfig.NetworkTransport?.ServerClientId ??
                                       throw new NullReferenceException(
                                           $"The transport in the active {nameof(NetworkConfig)} is null");

        /// <summary>
        /// Returns ServerClientId if IsServer or LocalClientId if not
        /// </summary>
        public ulong LocalClientId
        {
            get => IsServer ? NetworkConfig.NetworkTransport.ServerClientId : m_LocalClientId;
            internal set => m_LocalClientId = value;
        }

        private ulong m_LocalClientId;

        /// <summary>
        /// Gets a dictionary of connected clients and their clientId keys. This is only populated on the server.
        /// </summary>
        public readonly Dictionary<ulong, NetworkClient> ConnectedClients = new Dictionary<ulong, NetworkClient>();

        /// <summary>
        /// Gets a list of connected clients. This is only populated on the server.
        /// </summary>
        public readonly List<NetworkClient> ConnectedClientsList = new List<NetworkClient>();

        /// <summary>
        /// Gets a list of just the IDs of all connected clients.
        /// </summary>
        public ulong[] ConnectedClientsIds => ConnectedClientsList.Select(c => c.ClientId).ToArray();

        /// <summary>
        /// Gets a dictionary of the clients that have been accepted by the transport but are still pending by the Netcode. This is only populated on the server.
        /// </summary>
        public readonly Dictionary<ulong, PendingClient> PendingClients = new Dictionary<ulong, PendingClient>();

        /// <summary>
        /// Gets Whether or not a server is running
        /// </summary>
        public bool IsServer { get; internal set; }

        /// <summary>
        /// Gets Whether or not a client is running
        /// </summary>
        public bool IsClient { get; internal set; }

        /// <summary>
        /// Gets if we are running as host
        /// </summary>
        public bool IsHost => IsServer && IsClient;

        /// <summary>
        /// Gets Whether or not we are listening for connections
        /// </summary>
        public bool IsListening { get; internal set; }

        /// <summary>
        /// Gets if we are connected as a client
        /// </summary>
        public bool IsConnectedClient { get; internal set; }

        /// <summary>
        /// The callback to invoke once a client connects. This callback is only ran on the server and on the local client that connects.
        /// </summary>
        public event Action<ulong> OnClientConnectedCallback = null;

        internal void InvokeOnClientConnectedCallback(ulong clientId) => OnClientConnectedCallback?.Invoke(clientId);

        /// <summary>
        /// The callback to invoke when a client disconnects. This callback is only ran on the server and on the local client that disconnects.
        /// </summary>
        public event Action<ulong> OnClientDisconnectCallback = null;

        internal void InvokeOnClientDisconnectCallback(ulong clientId) => OnClientDisconnectCallback?.Invoke(clientId);

        /// <summary>
        /// The callback to invoke once the server is ready
        /// </summary>
        public event Action OnServerStarted = null;

        /// <summary>
        /// Delegate type called when connection has been approved. This only has to be set on the server.
        /// </summary>
        /// <param name="createPlayerObject">If true, a player object will be created. Otherwise the client will have no object.</param>
        /// <param name="playerPrefabHash">The prefabHash to use for the client. If createPlayerObject is false, this is ignored. If playerPrefabHash is null, the default player prefab is used.</param>
        /// <param name="approved">Whether or not the client was approved</param>
        /// <param name="position">The position to spawn the client at. If null, the prefab position is used.</param>
        /// <param name="rotation">The rotation to spawn the client with. If null, the prefab position is used.</param>
        public delegate void ConnectionApprovedDelegate(bool createPlayerObject, uint? playerPrefabHash, bool approved,
            Vector3? position, Quaternion? rotation);

        /// <summary>
        /// The callback to invoke during connection approval
        /// </summary>
        public event Action<byte[], ulong, ConnectionApprovedDelegate> ConnectionApprovalCallback = null;

        internal void InvokeConnectionApproval(byte[] payload, ulong clientId, ConnectionApprovedDelegate action) =>
            ConnectionApprovalCallback?.Invoke(payload, clientId, action);

        /// <summary>
        /// The current NetworkConfig
        /// </summary>
        [HideInInspector] public NetworkConfig NetworkConfig;

        /// <summary>
        /// The current host name we are connected to, used to validate certificate
        /// </summary>
        public string ConnectedHostname { get; private set; }

        internal INetworkMetrics NetworkMetrics { get; private set; }

        internal static event Action OnSingletonReady;

#if UNITY_EDITOR
        private void OnValidate()
        {
            if (NetworkConfig == null)
            {
                return; // May occur when the component is added
            }

            if (GetComponentInChildren<NetworkObject>() != null)
            {
                if (NetworkLog.CurrentLogLevel <= LogLevel.Normal)
                {
                    NetworkLog.LogWarning($"{nameof(NetworkManager)} cannot be a {nameof(NetworkObject)}.");
                }
            }

            if (NetworkConfig.EnableSceneManagement)
            {
                foreach(var sceneAsset in NetworkConfig.RegisteredSceneAssets)
                {
                    if(!NetworkConfig.RegisteredScenes.Contains(sceneAsset.name))
                    {
                        NetworkConfig.RegisteredScenes.Add(sceneAsset.name);
                    }
                }
            }

            var activeScene = UnityEngine.SceneManagement.SceneManager.GetActiveScene();

            // If the scene is not dirty or the asset database is currently updating then we can skip updating the NetworkPrefab information
            if (!activeScene.isDirty || EditorApplication.isUpdating)
            {
                return;
            }

            // During OnValidate we will always clear out NetworkPrefabOverrideLinks and rebuild it
            NetworkConfig.NetworkPrefabOverrideLinks.Clear();

            // Check network prefabs and assign to dictionary for quick look up
            for (int i = 0; i < NetworkConfig.NetworkPrefabs.Count; i++)
            {
                var networkPrefab = NetworkConfig.NetworkPrefabs[i];
                if (networkPrefab != null && networkPrefab.Prefab != null)
                {
                    var networkObject = networkPrefab.Prefab.GetComponent<NetworkObject>();
                    if (networkObject == null)
                    {
                        if (NetworkLog.CurrentLogLevel <= LogLevel.Normal)
                        {
                            NetworkLog.LogError($"Cannot register {nameof(NetworkPrefab)}[{i}], it does not have a {nameof(NetworkObject)} component at its root");
                        }
                    }
                    else
                    {
                        {
                            var childNetworkObjects = new List<NetworkObject>();
                            networkPrefab.Prefab.GetComponentsInChildren( /* includeInactive = */ true, childNetworkObjects);
                            if (childNetworkObjects.Count > 1) // total count = 1 root NetworkObject + n child NetworkObjects
                            {
                                if (NetworkLog.CurrentLogLevel <= LogLevel.Normal)
                                {
                                    NetworkLog.LogWarning($"{nameof(NetworkPrefab)}[{i}] has child {nameof(NetworkObject)}(s) but they will not be spawned across the network (unsupported {nameof(NetworkPrefab)} setup)");
                                }
                            }
                        }

                        // Default to the standard NetworkPrefab.Prefab's NetworkObject first
                        var globalObjectIdHash = networkObject.GlobalObjectIdHash;

                        // Now check to see if it has an override
                        switch (networkPrefab.Override)
                        {
                            case NetworkPrefabOverride.Prefab:
                                {
                                    if (NetworkConfig.NetworkPrefabs[i].SourcePrefabToOverride == null &&
                                        NetworkConfig.NetworkPrefabs[i].Prefab != null)
                                    {
                                        if (networkPrefab.SourcePrefabToOverride == null && networkPrefab.Prefab != null)
                                        {
                                            networkPrefab.SourcePrefabToOverride = networkPrefab.Prefab;
                                        }

                                        globalObjectIdHash = networkPrefab.SourcePrefabToOverride.GetComponent<NetworkObject>().GlobalObjectIdHash;
                                    }

                                    break;
                                }
                            case NetworkPrefabOverride.Hash:
                                globalObjectIdHash = networkPrefab.SourceHashToOverride;
                                break;
                        }

                        // Add to the NetworkPrefabOverrideLinks or handle a new (blank) entries
                        if (!NetworkConfig.NetworkPrefabOverrideLinks.ContainsKey(globalObjectIdHash))
                        {
                            NetworkConfig.NetworkPrefabOverrideLinks.Add(globalObjectIdHash, networkPrefab);
                        }
                        else
                        {
                            // Duplicate entries can happen when adding a new entry into a list of existing entries
                            // Either this is user error or a new entry, either case we replace it with a new, blank, NetworkPrefab under this condition
                            NetworkConfig.NetworkPrefabs[i] = new NetworkPrefab();
                        }
                    }
                }
            }
        }
#endif

        private void Initialize(bool server)
        {
            if (NetworkLog.CurrentLogLevel <= LogLevel.Developer)
            {
                NetworkLog.LogInfo(nameof(Initialize));
            }

            // Register INetworkUpdateSystem for receiving data from the wire
            // Must always be registered before any other systems or messages can end up being re-ordered by frame timing
            // Cannot allow any new data to arrive from the wire after MessageQueueContainer's Initialization update
            // has run
            this.RegisterNetworkUpdate(NetworkUpdateStage.EarlyUpdate);

            LocalClientId = 0;
            PendingClients.Clear();
            ConnectedClients.Clear();
            ConnectedClientsList.Clear();
            NetworkObject.OrphanChildren.Clear();

            // Create spawn manager instance
            SpawnManager = new NetworkSpawnManager(this);

            CustomMessagingManager = new CustomMessagingManager(this);

            SceneManager = new NetworkSceneManager(this);

            BehaviourUpdater = new NetworkBehaviourUpdater();

            // Only create this if it's not already set (like in test cases)
            MessageHandler ??= CreateMessageHandler();

            if (NetworkMetrics == null)
            {
#if MULTIPLAYER_TOOLS
                NetworkMetrics = new NetworkMetrics();
#else
                NetworkMetrics = new NullNetworkMetrics();
#endif
            }

            if (NetworkConfig.NetworkTransport == null)
            {
                if (NetworkLog.CurrentLogLevel <= LogLevel.Error)
                {
                    NetworkLog.LogError("No transport has been selected!");
                }

                return;
            }

            //This 'if' should never enter
            if (SnapshotSystem != null)
            {
                SnapshotSystem.Dispose();
                SnapshotSystem = null;
            }

            SnapshotSystem = new SnapshotSystem();

            if (server)
            {
                NetworkTimeSystem = NetworkTimeSystem.ServerTimeSystem();
            }
            else
            {
                NetworkTimeSystem = new NetworkTimeSystem(1.0 / NetworkConfig.TickRate, 1.0 / NetworkConfig.TickRate, 0.2);
            }

            NetworkTickSystem = new NetworkTickSystem(NetworkConfig.TickRate, 0, 0);
            NetworkTickSystem.Tick += OnNetworkManagerTick;

            // This should never happen, but in the event that it does there should be (at a minimum) a unity error logged.
            if (MessageQueueContainer != null)
            {
                Debug.LogError(
                    "Init was invoked, but messageQueueContainer was already initialized! (destroying previous instance)");
                MessageQueueContainer.Dispose();
                MessageQueueContainer = null;
            }

            // The MessageQueueContainer must be initialized within the Init method ONLY
            // It should ONLY be shutdown and destroyed in the Shutdown method (other than just above)
            MessageQueueContainer = new MessageQueueContainer(this);

            // Register INetworkUpdateSystem (always register this after messageQueueContainer has been instantiated)
            this.RegisterNetworkUpdate(NetworkUpdateStage.PreUpdate);

            if (NetworkConfig.EnableSceneManagement)
            {
                NetworkConfig.RegisteredScenes.Sort(StringComparer.Ordinal);

                for (int i = 0; i < NetworkConfig.RegisteredScenes.Count; i++)
                {
                    SceneManager.RegisteredSceneNames.Add(NetworkConfig.RegisteredScenes[i]);
                    SceneManager.SceneIndexToString.Add((uint)i, NetworkConfig.RegisteredScenes[i]);
                    SceneManager.SceneNameToIndex.Add(NetworkConfig.RegisteredScenes[i], (uint)i);
                }
            }

            // This is used to remove entries not needed or invalid
            var removeEmptyPrefabs = new List<int>();

            // Always clear our prefab override links before building
            NetworkConfig.NetworkPrefabOverrideLinks.Clear();

            // Build the NetworkPrefabOverrideLinks dictionary
            for (int i = 0; i < NetworkConfig.NetworkPrefabs.Count; i++)
            {
                if (NetworkConfig.NetworkPrefabs[i] == null || NetworkConfig.NetworkPrefabs[i].Prefab == null)
                {
                    if (NetworkLog.CurrentLogLevel <= LogLevel.Error)
                    {
                        NetworkLog.LogWarning(
                            $"{nameof(NetworkPrefab)} cannot be null ({nameof(NetworkPrefab)} at index: {i})");
                    }

                    removeEmptyPrefabs.Add(i);

                    continue;
                }
                else if (NetworkConfig.NetworkPrefabs[i].Prefab.GetComponent<NetworkObject>() == null)
                {
                    if (NetworkLog.CurrentLogLevel <= LogLevel.Error)
                    {
                        NetworkLog.LogWarning(
                            $"{nameof(NetworkPrefab)} (\"{NetworkConfig.NetworkPrefabs[i].Prefab.name}\") is missing a {nameof(NetworkObject)} component");
                    }

                    // Provide the name of the prefab with issues so the user can more easily find the prefab and fix it
                    Debug.LogWarning($"{nameof(NetworkPrefab)} (\"{NetworkConfig.NetworkPrefabs[i].Prefab.name}\") will be removed and ignored.");
                    removeEmptyPrefabs.Add(i);

                    continue;
                }

                var networkObject = NetworkConfig.NetworkPrefabs[i].Prefab.GetComponent<NetworkObject>();

                // Assign the appropriate GlobalObjectIdHash to the appropriate NetworkPrefab
                if (!NetworkConfig.NetworkPrefabOverrideLinks.ContainsKey(networkObject.GlobalObjectIdHash))
                {
                    switch (NetworkConfig.NetworkPrefabs[i].Override)
                    {
                        default:
                        case NetworkPrefabOverride.None:
                            NetworkConfig.NetworkPrefabOverrideLinks.Add(networkObject.GlobalObjectIdHash,
                                NetworkConfig.NetworkPrefabs[i]);
                            break;
                        case NetworkPrefabOverride.Prefab:
                            {
                                var sourcePrefabGlobalObjectIdHash = NetworkConfig.NetworkPrefabs[i].SourcePrefabToOverride.GetComponent<NetworkObject>().GlobalObjectIdHash;
                                NetworkConfig.NetworkPrefabOverrideLinks.Add(sourcePrefabGlobalObjectIdHash, NetworkConfig.NetworkPrefabs[i]);

                                var targetPrefabGlobalObjectIdHash = NetworkConfig.NetworkPrefabs[i].OverridingTargetPrefab.GetComponent<NetworkObject>().GlobalObjectIdHash;
                                NetworkConfig.OverrideToNetworkPrefab.Add(targetPrefabGlobalObjectIdHash, sourcePrefabGlobalObjectIdHash);
                            }
                            break;
                        case NetworkPrefabOverride.Hash:
                            {
                                var sourcePrefabGlobalObjectIdHash = NetworkConfig.NetworkPrefabs[i].SourceHashToOverride;
                                NetworkConfig.NetworkPrefabOverrideLinks.Add(sourcePrefabGlobalObjectIdHash, NetworkConfig.NetworkPrefabs[i]);

                                var targetPrefabGlobalObjectIdHash = NetworkConfig.NetworkPrefabs[i].OverridingTargetPrefab.GetComponent<NetworkObject>().GlobalObjectIdHash;
                                NetworkConfig.OverrideToNetworkPrefab.Add(targetPrefabGlobalObjectIdHash, sourcePrefabGlobalObjectIdHash);
                            }
                            break;
                    }
                }
                else
                {
                    // This should never happen, but in the case it somehow does log an error and remove the duplicate entry
                    Debug.LogError($"{nameof(NetworkPrefab)} (\"{NetworkConfig.NetworkPrefabs[i].Prefab.name}\") has a duplicate {nameof(NetworkObject.GlobalObjectIdHash)} {networkObject.GlobalObjectIdHash} entry! Removing entry from list!");
                    removeEmptyPrefabs.Add(i);
                }
            }

            // If we have a player prefab, then we need to verify it is in the list of NetworkPrefabOverrideLinks for client side spawning.
            if (NetworkConfig.PlayerPrefab != null)
            {
                var playerPrefabNetworkObject = NetworkConfig.PlayerPrefab.GetComponent<NetworkObject>();
                if (playerPrefabNetworkObject != null)
                {
                    //In the event there is no NetworkPrefab entry (i.e. no override for default player prefab)
                    if (!NetworkConfig.NetworkPrefabOverrideLinks.ContainsKey(playerPrefabNetworkObject
                        .GlobalObjectIdHash))
                    {
                        //Then add a new entry for the player prefab
                        var playerNetworkPrefab = new NetworkPrefab();
                        playerNetworkPrefab.Prefab = NetworkConfig.PlayerPrefab;
                        NetworkConfig.NetworkPrefabs.Insert(0, playerNetworkPrefab);
                        NetworkConfig.NetworkPrefabOverrideLinks.Add(playerPrefabNetworkObject.GlobalObjectIdHash,
                            playerNetworkPrefab);
                    }
                }
                else
                {
                    // Provide the name of the prefab with issues so the user can more easily find the prefab and fix it
                    Debug.LogError($"{nameof(NetworkConfig.PlayerPrefab)} (\"{NetworkConfig.PlayerPrefab.name}\") has no NetworkObject assigned to it!.");
                }
            }

            // Clear out anything that is invalid or not used (for invalid entries we already logged warnings to the user earlier)
            // Iterate backwards so indices don't shift as we remove
            for (int i = removeEmptyPrefabs.Count - 1; i >= 0; i--)
            {
                NetworkConfig.NetworkPrefabs.RemoveAt(removeEmptyPrefabs[i]);
            }

            removeEmptyPrefabs.Clear();

            NetworkConfig.NetworkTransport.OnTransportEvent += HandleRawTransportPoll;

            NetworkConfig.NetworkTransport.ResetChannelCache();

            NetworkConfig.NetworkTransport.Init();
        }

        /// <summary>
        /// Starts a server
        /// </summary>
        public SocketTasks StartServer()
        {
            if (NetworkLog.CurrentLogLevel <= LogLevel.Developer)
            {
                NetworkLog.LogInfo("StartServer()");
            }

            if (IsServer || IsClient)
            {
                if (NetworkLog.CurrentLogLevel <= LogLevel.Normal)
                {
                    NetworkLog.LogWarning("Cannot start server while an instance is already running");
                }

                return SocketTask.Fault.AsTasks();
            }

            if (NetworkConfig.ConnectionApproval)
            {
                if (ConnectionApprovalCallback == null)
                {
                    if (NetworkLog.CurrentLogLevel <= LogLevel.Normal)
                    {
                        NetworkLog.LogWarning(
                            "No ConnectionApproval callback defined. Connection approval will timeout");
                    }
                }
            }

            Initialize(true);

            var socketTasks = NetworkConfig.NetworkTransport.StartServer();

            IsServer = true;
            IsClient = false;
            IsListening = true;

            SpawnManager.ServerSpawnSceneObjectsOnStartSweep();

            OnServerStarted?.Invoke();

            return socketTasks;
        }

        /// <summary>
        /// Starts a client
        /// </summary>
        public SocketTasks StartClient()
        {
            if (NetworkLog.CurrentLogLevel <= LogLevel.Developer)
            {
                NetworkLog.LogInfo(nameof(StartClient));
            }

            if (IsServer || IsClient)
            {
                if (NetworkLog.CurrentLogLevel <= LogLevel.Normal)
                {
                    NetworkLog.LogWarning("Cannot start client while an instance is already running");
                }

                return SocketTask.Fault.AsTasks();
            }

            Initialize(false);

            var socketTasks = NetworkConfig.NetworkTransport.StartClient();

            IsServer = false;
            IsClient = true;
            IsListening = true;

            return socketTasks;
        }

        /// <summary>
        /// Stops the running server
        /// </summary>
        public void StopServer()
        {
            if (NetworkLog.CurrentLogLevel <= LogLevel.Developer)
            {
                NetworkLog.LogInfo(nameof(StopServer));
            }

            var disconnectedIds = new HashSet<ulong>();

            //Don't know if I have to disconnect the clients. I'm assuming the NetworkTransport does all the cleaning on shtudown. But this way the clients get a disconnect message from server (so long it does't get lost)

            // make sure all messages are flushed before transport disconnect clients
            if (MessageQueueContainer != null)
            {
                MessageQueueContainer.ProcessAndFlushMessageQueue(
                    queueType: MessageQueueContainer.MessageQueueProcessingTypes.Send,
                    NetworkUpdateStage.PostLateUpdate); // flushing messages in case transport's disconnect
            }

            foreach (KeyValuePair<ulong, NetworkClient> pair in ConnectedClients)
            {
                if (!disconnectedIds.Contains(pair.Key))
                {
                    disconnectedIds.Add(pair.Key);

                    if (pair.Key == NetworkConfig.NetworkTransport.ServerClientId)
                    {
                        continue;
                    }

                    NetworkConfig.NetworkTransport.DisconnectRemoteClient(pair.Key);
                }
            }

            foreach (KeyValuePair<ulong, PendingClient> pair in PendingClients)
            {
                if (!disconnectedIds.Contains(pair.Key))
                {
                    disconnectedIds.Add(pair.Key);
                    if (pair.Key == NetworkConfig.NetworkTransport.ServerClientId)
                    {
                        continue;
                    }

                    NetworkConfig.NetworkTransport.DisconnectRemoteClient(pair.Key);
                }
            }

            IsServer = false;
            Shutdown();
        }

        /// <summary>
        /// Stops the running host
        /// </summary>
        public void StopHost()
        {
            if (NetworkLog.CurrentLogLevel <= LogLevel.Developer)
            {
                NetworkLog.LogInfo(nameof(StopHost));
            }

            IsServer = false;
            IsClient = false;
            StopServer();

            //We don't stop client since we dont actually have a transport connection to our own host. We just handle host messages directly in the netcode
        }

        /// <summary>
        /// Stops the running client
        /// </summary>
        public void StopClient()
        {
            if (NetworkLog.CurrentLogLevel <= LogLevel.Developer)
            {
                NetworkLog.LogInfo(nameof(StopClient));
            }

            IsClient = false;
            NetworkConfig.NetworkTransport.DisconnectLocalClient();
            IsConnectedClient = false;
            Shutdown();
        }

        /// <summary>
        /// Starts a Host
        /// </summary>
        public SocketTasks StartHost()
        {
            if (NetworkLog.CurrentLogLevel <= LogLevel.Developer)
            {
                NetworkLog.LogInfo(nameof(StartHost));
            }

            if (IsServer || IsClient)
            {
                if (NetworkLog.CurrentLogLevel <= LogLevel.Normal)
                {
                    NetworkLog.LogWarning("Cannot start host while an instance is already running");
                }

                return SocketTask.Fault.AsTasks();
            }

            if (NetworkConfig.ConnectionApproval)
            {
                if (ConnectionApprovalCallback == null)
                {
                    if (NetworkLog.CurrentLogLevel <= LogLevel.Normal)
                    {
                        NetworkLog.LogWarning(
                            "No ConnectionApproval callback defined. Connection approval will timeout");
                    }
                }
            }

            Initialize(true);

            var socketTasks = NetworkConfig.NetworkTransport.StartServer();

            IsServer = true;
            IsClient = true;
            IsListening = true;

            if (NetworkConfig.ConnectionApproval)
            {
                InvokeConnectionApproval(NetworkConfig.ConnectionData, ServerClientId,
                    (createPlayerObject, playerPrefabHash, approved, position, rotation) =>
                    {
                        // You cannot decline the local server. Force approved to true
                        if (!approved)
                        {
                            if (NetworkLog.CurrentLogLevel <= LogLevel.Normal)
                            {
                                NetworkLog.LogWarning(
                                    "You cannot decline the host connection. The connection was automatically approved.");
                            }
                        }

                        HandleApproval(ServerClientId, createPlayerObject, playerPrefabHash, true, position, rotation);
                    });
            }
            else
            {
                HandleApproval(ServerClientId, NetworkConfig.PlayerPrefab != null, null, true, null, null);
            }

            SpawnManager.ServerSpawnSceneObjectsOnStartSweep();

            OnServerStarted?.Invoke();

            return socketTasks;
        }

        public void SetSingleton()
        {
            Singleton = this;

            OnSingletonReady?.Invoke();
        }

        private void OnEnable()
        {
            if (DontDestroy)
            {
                DontDestroyOnLoad(gameObject);
            }

            if (RunInBackground)
            {
                Application.runInBackground = true;
            }

            if (Singleton == null)
            {
                SetSingleton();
            }
        }

        private void OnDestroy()
        {
            Shutdown();

            if (Singleton == this)
            {
                Singleton = null;
            }
        }

        public void Shutdown()
        {
            if (NetworkLog.CurrentLogLevel <= LogLevel.Developer)
            {
                NetworkLog.LogInfo(nameof(Shutdown));
            }

            // Unregister INetworkUpdateSystem before shutting down the MessageQueueContainer
            this.UnregisterAllNetworkUpdates();

            //If an instance of the MessageQueueContainer is still around, then shut it down and remove the reference
            if (MessageQueueContainer != null)
            {
                MessageQueueContainer.Dispose();
                MessageQueueContainer = null;
            }

            if (SnapshotSystem != null)
            {
                SnapshotSystem.Dispose();
                SnapshotSystem = null;
            }

            if (NetworkTickSystem != null)
            {
                NetworkTickSystem.Tick -= OnNetworkManagerTick;
                NetworkTickSystem = null;
            }
<<<<<<< HEAD
            // This is required for handling the potential scenario where multiple NetworkManager instances are created.
            // See MTT-860 for more information
#if !UNITY_2020_2_OR_NEWER
            if (IsListening)
            {
                NetworkProfiler.Stop();
            }
#endif
=======

            IsListening = false;
>>>>>>> 24cebfb2
            IsServer = false;
            IsClient = false;
            NetworkConfig.NetworkTransport.OnTransportEvent -= HandleRawTransportPoll;

            if (SpawnManager != null)
            {
                SpawnManager.DestroyNonSceneObjects();
                SpawnManager.ServerResetShudownStateForSceneObjects();

                SpawnManager = null;
            }

            if (SceneManager != null)
            {
                SceneManager = null;
            }

            if (MessageHandler != null)
            {
                MessageHandler = null;
            }

            if (CustomMessagingManager != null)
            {
                CustomMessagingManager = null;
            }

            m_MessageBatcher.Shutdown();

            if (BehaviourUpdater != null)
            {
                BehaviourUpdater = null;
            }

            // This is required for handling the potential scenario where multiple NetworkManager instances are created.
            // See MTT-860 for more information
            if (IsListening)
            {
                //The Transport is set during initialization, thus it is possible for the Transport to be null
                NetworkConfig?.NetworkTransport?.Shutdown();
            }

            IsListening = false;
        }

        // INetworkUpdateSystem
        public void NetworkUpdate(NetworkUpdateStage updateStage)
        {
            switch (updateStage)
            {
                case NetworkUpdateStage.EarlyUpdate:
                    OnNetworkEarlyUpdate();
                    break;
                case NetworkUpdateStage.PreUpdate:
                    OnNetworkPreUpdate();
                    break;
            }
        }

        private void OnNetworkEarlyUpdate()
        {
            NetworkMetrics.DispatchFrame();

            if (IsListening)
            {
#if DEVELOPMENT_BUILD || UNITY_EDITOR
                s_TransportPoll.Begin();
#endif
                var isLoopBack = false;

                //If we are in loopback mode, we don't need to touch the transport
                if (!isLoopBack)
                {
                    NetworkEvent networkEvent;
                    int processedEvents = 0;
                    do
                    {
                        processedEvents++;
                        networkEvent = NetworkConfig.NetworkTransport.PollEvent(out ulong clientId, out NetworkChannel networkChannel, out ArraySegment<byte> payload, out float receiveTime);
                        HandleRawTransportPoll(networkEvent, clientId, networkChannel, payload, receiveTime);
                        // Only do another iteration if: there are no more messages AND (there is no limit to max events or we have processed less than the maximum)
                    } while (IsListening && networkEvent != NetworkEvent.Nothing);
                }

#if DEVELOPMENT_BUILD || UNITY_EDITOR
                s_TransportPoll.End();
#endif
            }
        }

        // TODO Once we have a way to subscribe to NetworkUpdateLoop with order we can move this out of NetworkManager but for now this needs to be here because we need strict ordering.
        private void OnNetworkPreUpdate()
        {
            // Only update RTT here, server time is updated by time sync messages
            NetworkTimeSystem.Advance(Time.deltaTime);
            NetworkTickSystem.UpdateTick(NetworkTimeSystem.LocalTime, NetworkTimeSystem.ServerTime);

            if (IsServer == false)
            {
                NetworkTimeSystem.Sync(NetworkTimeSystem.LastSyncedServerTimeSec + Time.deltaTime, NetworkConfig.NetworkTransport.GetCurrentRtt(ServerClientId) / 1000d);
            }
        }

        /// <summary>
        /// This function runs once whenever the local tick is incremented and is responsible for the following (in order):
        /// - collect commands/inputs and send them to the server (TBD)
        /// - call NetworkFixedUpdate on all NetworkBehaviours in prediction/client authority mode
        /// - create a snapshot from resulting state
        /// </summary>
        private void OnNetworkManagerTick()
        {
            if (NetworkConfig.EnableNetworkVariable)
            {
                // Do NetworkVariable updates
                BehaviourUpdater.NetworkBehaviourUpdate(this
                );
            }

            int timeSyncFrequencyTicks = (int)(k_TimeSyncFrequency * NetworkConfig.TickRate);
            if (IsServer && NetworkTickSystem.ServerTime.Tick % timeSyncFrequencyTicks == 0)
            {
                SyncTime();
            }
        }

        private void SendConnectionRequest()
        {
            var clientIds = new[] { ServerClientId };
            var context = MessageQueueContainer.EnterInternalCommandContext(
                MessageQueueContainer.MessageType.ConnectionRequest, NetworkChannel.Internal,
                clientIds, NetworkUpdateStage.EarlyUpdate);
            if (context != null)
            {
                using (var nonNullContext = (InternalCommandContext)context)
                {
                    nonNullContext.NetworkWriter.WriteUInt64Packed(NetworkConfig.GetConfig());

                    if (NetworkConfig.ConnectionApproval)
                    {
                        nonNullContext.NetworkWriter.WriteByteArray(NetworkConfig.ConnectionData);
                    }
                }
            }
        }

        private IEnumerator ApprovalTimeout(ulong clientId)
        {
            NetworkTime timeStarted = LocalTime;

            //We yield every frame incase a pending client disconnects and someone else gets its connection id
            while ((LocalTime - timeStarted).Time < NetworkConfig.ClientConnectionBufferTimeout && PendingClients.ContainsKey(clientId))
            {
                yield return null;
            }

            if (PendingClients.ContainsKey(clientId) && !ConnectedClients.ContainsKey(clientId))
            {
                // Timeout
                if (NetworkLog.CurrentLogLevel <= LogLevel.Developer)
                {
                    NetworkLog.LogInfo($"Client {clientId} Handshake Timed Out");
                }

                DisconnectClient(clientId);
            }
        }

        private void HandleRawTransportPoll(NetworkEvent networkEvent, ulong clientId, NetworkChannel networkChannel,
            ArraySegment<byte> payload, float receiveTime)
        {
            switch (networkEvent)
            {
                case NetworkEvent.Connect:
#if DEVELOPMENT_BUILD || UNITY_EDITOR
                    s_TransportConnect.Begin();
#endif
                    if (IsServer)
                    {
                        if (NetworkLog.CurrentLogLevel <= LogLevel.Developer)
                        {
                            NetworkLog.LogInfo("Client Connected");
                        }

                        PendingClients.Add(clientId, new PendingClient()
                        {
                            ClientId = clientId,
                            ConnectionState = PendingClient.State.PendingConnection
                        });

                        StartCoroutine(ApprovalTimeout(clientId));
                    }
                    else
                    {
                        if (NetworkLog.CurrentLogLevel <= LogLevel.Developer)
                        {
                            NetworkLog.LogInfo("Connected");
                        }

                        SendConnectionRequest();
                        StartCoroutine(ApprovalTimeout(clientId));
                    }

#if DEVELOPMENT_BUILD || UNITY_EDITOR
                    s_TransportConnect.End();
#endif
                    break;
                case NetworkEvent.Data:
                    {
                        if (NetworkLog.CurrentLogLevel <= LogLevel.Developer)
                        {
                            NetworkLog.LogInfo($"Incoming Data From {clientId}: {payload.Count} bytes");
                        }

                        HandleIncomingData(clientId, networkChannel, payload, receiveTime);
                        break;
                    }
                case NetworkEvent.Disconnect:
#if DEVELOPMENT_BUILD || UNITY_EDITOR
                    s_TransportDisconnect.Begin();
#endif

                    if (NetworkLog.CurrentLogLevel <= LogLevel.Developer)
                    {
                        NetworkLog.LogInfo($"Disconnect Event From {clientId}");
                    }

                    if (IsServer)
                    {
                        OnClientDisconnectFromServer(clientId);
                    }
                    else
                    {
                        IsConnectedClient = false;
                        StopClient();
                    }

                    OnClientDisconnectCallback?.Invoke(clientId);

#if DEVELOPMENT_BUILD || UNITY_EDITOR
                    s_TransportDisconnect.End();
#endif
                    break;
            }
        }

        private readonly NetworkBuffer m_InputBufferWrapper = new NetworkBuffer(new byte[0]);
        private readonly MessageBatcher m_MessageBatcher = new MessageBatcher();

        internal void HandleIncomingData(ulong clientId, NetworkChannel networkChannel, ArraySegment<byte> data, float receiveTime)
        {
#if DEVELOPMENT_BUILD || UNITY_EDITOR
            s_HandleIncomingData.Begin();
#endif
            if (NetworkLog.CurrentLogLevel <= LogLevel.Developer)
            {
                NetworkLog.LogInfo("Unwrapping Data Header");
            }

            m_InputBufferWrapper.SetTarget(data.Array);
            m_InputBufferWrapper.SetLength(data.Count + data.Offset);
            m_InputBufferWrapper.Position = data.Offset;

            using (var messageStream = m_InputBufferWrapper)
            {
                // Client tried to send a network message that was not the connection request before he was accepted.

                if (MessageQueueContainer.IsUsingBatching())
                {
                    m_MessageBatcher.ReceiveItems(messageStream, ReceiveCallback, clientId, receiveTime, networkChannel);
                }
                else
                {
                    var messageType = (MessageQueueContainer.MessageType)messageStream.ReadByte();
                    MessageHandler.MessageReceiveQueueItem(clientId, messageStream, receiveTime, messageType, networkChannel);
                }
            }
#if DEVELOPMENT_BUILD || UNITY_EDITOR
            s_HandleIncomingData.End();
#endif
        }

        private void ReceiveCallback(NetworkBuffer messageBuffer, MessageQueueContainer.MessageType messageType, ulong clientId,
            float receiveTime, NetworkChannel receiveChannel)
        {
            MessageHandler.MessageReceiveQueueItem(clientId, messageBuffer, receiveTime, messageType, receiveChannel);
        }

        /// <summary>
        /// Called when an inbound queued RPC is invoked
        /// </summary>
        /// <param name="item">frame queue item to invoke</param>
#pragma warning disable 618
        internal void InvokeRpc(MessageFrameItem item, NetworkUpdateStage networkUpdateStage)
        {
#if DEVELOPMENT_BUILD || UNITY_EDITOR
            s_InvokeRpc.Begin();
#endif
            using (var reader = PooledNetworkReader.Get(item.NetworkBuffer))
            {
                var networkObjectId = reader.ReadUInt64Packed();
                var networkBehaviourId = reader.ReadUInt16Packed();
                var networkMethodId = reader.ReadUInt32Packed();

                if (__rpc_func_table.ContainsKey(networkMethodId))
                {
                    if (!SpawnManager.SpawnedObjects.ContainsKey(networkObjectId))
                    {
                        return;
                    }

                    var networkObject = SpawnManager.SpawnedObjects[networkObjectId];

                    var networkBehaviour = networkObject.GetNetworkBehaviourAtOrderIndex(networkBehaviourId);
                    if (networkBehaviour == null)
                    {
                        return;
                    }

                    var rpcParams = new __RpcParams();
                    switch (item.MessageType)
                    {
                        case MessageQueueContainer.MessageType.ServerRpc:
                            rpcParams.Server = new ServerRpcParams
                            {
                                Receive = new ServerRpcReceiveParams
                                {
                                    UpdateStage = (NetworkUpdateStage)networkUpdateStage,
                                    SenderClientId = item.NetworkId
                                }
                            };
                            break;
                        case MessageQueueContainer.MessageType.ClientRpc:
                            rpcParams.Client = new ClientRpcParams
                            {
                                Receive = new ClientRpcReceiveParams
                                {
                                    UpdateStage = (NetworkUpdateStage)networkUpdateStage
                                }
                            };
                            break;
                    }

                    __rpc_func_table[networkMethodId](networkBehaviour, new NetworkSerializer(item.NetworkReader), rpcParams);

#if DEVELOPMENT_BUILD || UNITY_EDITOR
                    if (__rpc_name_table.TryGetValue(networkMethodId, out var rpcMethodName))
                    {
                        NetworkMetrics.TrackRpcReceived(item.NetworkId, networkObjectId, rpcMethodName, item.StreamSize);
                    }
#endif
                }
            }
        }

        /// <summary>
        /// Disconnects the remote client.
        /// </summary>
        /// <param name="clientId">The ClientId to disconnect</param>
        public void DisconnectClient(ulong clientId)
        {
            if (!IsServer)
            {
                throw new NotServerException("Only server can disconnect remote clients. Use StopClient instead.");
            }

            ConnectedClients.Remove(clientId);
            PendingClients.Remove(clientId);

            for (int i = ConnectedClientsList.Count - 1; i > -1; i--)
            {
                if (ConnectedClientsList[i].ClientId == clientId)
                {
                    ConnectedClientsList.RemoveAt(i);
                }
            }

            NetworkConfig.NetworkTransport.DisconnectRemoteClient(clientId);
        }

        internal void OnClientDisconnectFromServer(ulong clientId)
        {
            PendingClients.Remove(clientId);

            if (ConnectedClients.TryGetValue(clientId, out NetworkClient networkClient))
            {
                if (IsServer)
                {
                    var playerObject = networkClient.PlayerObject;
                    if (playerObject != null)
                    {
                        if (PrefabHandler.ContainsHandler(ConnectedClients[clientId].PlayerObject.GlobalObjectIdHash))
                        {
                            PrefabHandler.HandleNetworkPrefabDestroy(ConnectedClients[clientId].PlayerObject);
                        }
                        else
                        {
                            Destroy(playerObject.gameObject);
                        }
                    }

                    for (int i = 0; i < networkClient.OwnedObjects.Count; i++)
                    {
                        var ownedObject = networkClient.OwnedObjects[i];
                        if (ownedObject != null)
                        {
                            if (!ownedObject.DontDestroyWithOwner)
                            {
                                if (PrefabHandler.ContainsHandler(ConnectedClients[clientId].OwnedObjects[i]
                                    .GlobalObjectIdHash))
                                {
                                    PrefabHandler.HandleNetworkPrefabDestroy(ConnectedClients[clientId].OwnedObjects[i]);
                                }
                                else
                                {
                                    Destroy(ownedObject.gameObject);
                                }
                            }
                            else
                            {
                                ownedObject.RemoveOwnership();
                            }
                        }
                    }

                    // TODO: Could(should?) be replaced with more memory per client, by storing the visibility

                    foreach (var sobj in SpawnManager.SpawnedObjectsList)
                    {
                        sobj.Observers.Remove(clientId);
                    }
                }

                for (int i = 0; i < ConnectedClientsList.Count; i++)
                {
                    if (ConnectedClientsList[i].ClientId == clientId)
                    {
                        ConnectedClientsList.RemoveAt(i);
                        break;
                    }
                }

                ConnectedClients.Remove(clientId);
            }
        }

        private void SyncTime()
        {
#if DEVELOPMENT_BUILD || UNITY_EDITOR
            s_SyncTime.Begin();
#endif
            if (NetworkLog.CurrentLogLevel <= LogLevel.Developer)
            {
                NetworkLog.LogInfo("Syncing Time To Clients");
            }

            ulong[] clientIds = ConnectedClientsIds;
            var context = MessageQueueContainer.EnterInternalCommandContext(
                MessageQueueContainer.MessageType.TimeSync, NetworkChannel.SyncChannel,
                clientIds, NetworkUpdateStage.EarlyUpdate);
            if (context != null)
            {
                using (var nonNullContext = (InternalCommandContext)context)
                {
                    nonNullContext.NetworkWriter.WriteInt32Packed(NetworkTickSystem.ServerTime.Tick);
                }
            }
#if DEVELOPMENT_BUILD || UNITY_EDITOR
            s_SyncTime.End();
#endif
        }

        /// <summary>
        /// Server Side: Handles the approval of a client
        /// </summary>
        /// <param name="ownerClientId"></param>
        /// <param name="createPlayerObject"></param>
        /// <param name="playerPrefabHash"></param>
        /// <param name="approved"></param>
        /// <param name="position"></param>
        /// <param name="rotation"></param>
        internal void HandleApproval(ulong ownerClientId, bool createPlayerObject, uint? playerPrefabHash, bool approved, Vector3? position, Quaternion? rotation)
        {
            if (approved)
            {
                // Inform new client it got approved
                PendingClients.Remove(ownerClientId);

                var client = new NetworkClient { ClientId = ownerClientId, };
                ConnectedClients.Add(ownerClientId, client);
                ConnectedClientsList.Add(client);

                if (createPlayerObject)
                {
                    var networkObject = SpawnManager.CreateLocalNetworkObject(false, playerPrefabHash ?? NetworkConfig.PlayerPrefab.GetComponent<NetworkObject>().GlobalObjectIdHash, ownerClientId, null, position, rotation);
                    SpawnManager.SpawnNetworkObjectLocally(networkObject, SpawnManager.GetNetworkObjectId(), false, true, ownerClientId, null, false, false);

                    ConnectedClients[ownerClientId].PlayerObject = networkObject;
                }

                // Don't send the CONNECTION_APPROVED message if this is the host that connected locally
                if (ownerClientId != ServerClientId)
                {
                    var context = MessageQueueContainer.EnterInternalCommandContext( MessageQueueContainer.MessageType.ConnectionApproved, NetworkChannel.Internal, new ulong[]{ownerClientId},
                        NetworkUpdateStage.EarlyUpdate);

                    if (context != null)
                    {
                        using (var nonNullContext = (InternalCommandContext)context)
                        {
                            nonNullContext.NetworkWriter.WriteUInt64Packed(ownerClientId);
                            nonNullContext.NetworkWriter.WriteInt32Packed(LocalTime.Tick);
                        }
                    }

                    // Now inform the newly joined client of the scenes to be loaded as well as synchronize it with all relevant in-scene and dynamically spawned NetworkObjects
                    if (NetworkConfig.EnableSceneManagement)
                    {
                        SceneManager.SynchronizeNetworkObjects(ownerClientId);
                    }
                }

                OnClientConnectedCallback?.Invoke(ownerClientId);

                if (!createPlayerObject || (playerPrefabHash == null && NetworkConfig.PlayerPrefab == null))
                {
                    return;
                }

                // Separating this into a contained function call for potential further future separation of when this notification is sent.
                NotifyPlayerConnected(ownerClientId, playerPrefabHash ?? NetworkConfig.PlayerPrefab.GetComponent<NetworkObject>().GlobalObjectIdHash);
            }
            else
            {
                PendingClients.Remove(ownerClientId);
                NetworkConfig.NetworkTransport.DisconnectRemoteClient(ownerClientId);
            }
        }

        /// <summary>
        /// Notifies all existing clients that a new player has joined
        /// </summary>
        /// <param name="clientId">new player client identifier</param>
        /// <param name="playerPrefabHash">the prefab GlobalObjectIdHash value for this player</param>
        internal void NotifyPlayerConnected(ulong clientId, uint playerPrefabHash)
        {
            foreach (KeyValuePair<ulong, NetworkClient> clientPair in ConnectedClients)
            {
                if (clientPair.Key == clientId ||
                    clientPair.Key == ServerClientId || // Server already spawned it
                    ConnectedClients[clientId].PlayerObject == null ||
                    !ConnectedClients[clientId].PlayerObject.Observers.Contains(clientPair.Key))
                {
                    continue; //The new client.
                }

                var context = MessageQueueContainer.EnterInternalCommandContext( MessageQueueContainer.MessageType.CreateObject, NetworkChannel.Internal,
                    new[] {clientPair.Key}, NetworkUpdateLoop.UpdateStage);
                if (context != null)
                {
                    using (var nonNullContext = (InternalCommandContext)context)
                    {
                        nonNullContext.NetworkWriter.WriteBool(true);
                        nonNullContext.NetworkWriter.WriteUInt64Packed(ConnectedClients[clientId].PlayerObject.NetworkObjectId);
                        nonNullContext.NetworkWriter.WriteUInt64Packed(clientId);

                        //Does not have a parent
                        nonNullContext.NetworkWriter.WriteBool(false);

                        // This is not a scene object
                        nonNullContext.NetworkWriter.WriteBool(false);

                        nonNullContext.NetworkWriter.WriteUInt32Packed(playerPrefabHash);

                        if (ConnectedClients[clientId].PlayerObject.IncludeTransformWhenSpawning == null || ConnectedClients[clientId].PlayerObject.IncludeTransformWhenSpawning(clientId))
                        {
                            nonNullContext.NetworkWriter.WriteBool(true);
                            nonNullContext.NetworkWriter.WriteSinglePacked(ConnectedClients[clientId].PlayerObject.transform.position.x);
                            nonNullContext.NetworkWriter.WriteSinglePacked(ConnectedClients[clientId].PlayerObject.transform.position.y);
                            nonNullContext.NetworkWriter.WriteSinglePacked(ConnectedClients[clientId].PlayerObject.transform.position.z);

                            nonNullContext.NetworkWriter.WriteSinglePacked(ConnectedClients[clientId].PlayerObject.transform.rotation.eulerAngles.x);
                            nonNullContext.NetworkWriter.WriteSinglePacked(ConnectedClients[clientId].PlayerObject.transform.rotation.eulerAngles.y);
                            nonNullContext.NetworkWriter.WriteSinglePacked(ConnectedClients[clientId].PlayerObject.transform.rotation.eulerAngles.z);
                        }
                        else
                        {
                            nonNullContext.NetworkWriter.WriteBool(false);
                        }

                        nonNullContext.NetworkWriter.WriteBool(false); //No payload data

                        if (NetworkConfig.EnableNetworkVariable)
                        {
                            ConnectedClients[clientId].PlayerObject.WriteNetworkVariableData(nonNullContext.NetworkWriter.GetStream(), clientPair.Key);
                        }
                    }
                }
            }
        }

        private IInternalMessageHandler CreateMessageHandler()
        {
            IInternalMessageHandler messageHandler = new InternalMessageHandler(this);

#if DEVELOPMENT_BUILD || UNITY_EDITOR
            messageHandler = new InternalMessageHandlerProfilingDecorator(messageHandler);
#endif

            return messageHandler;
        }
    }
}<|MERGE_RESOLUTION|>--- conflicted
+++ resolved
@@ -870,7 +870,6 @@
                 NetworkTickSystem.Tick -= OnNetworkManagerTick;
                 NetworkTickSystem = null;
             }
-<<<<<<< HEAD
             // This is required for handling the potential scenario where multiple NetworkManager instances are created.
             // See MTT-860 for more information
 #if !UNITY_2020_2_OR_NEWER
@@ -879,10 +878,6 @@
                 NetworkProfiler.Stop();
             }
 #endif
-=======
-
-            IsListening = false;
->>>>>>> 24cebfb2
             IsServer = false;
             IsClient = false;
             NetworkConfig.NetworkTransport.OnTransportEvent -= HandleRawTransportPoll;
