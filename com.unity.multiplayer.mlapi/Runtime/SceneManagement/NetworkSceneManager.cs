--- conflicted
+++ resolved
@@ -2,15 +2,6 @@
 using System;
 using System.IO;
 using System.Linq;
-<<<<<<< HEAD
-using Unity.Multiplayer.Netcode.Configuration;
-using Unity.Multiplayer.Netcode.Exceptions;
-using Unity.Multiplayer.Netcode.Logging;
-using Unity.Multiplayer.Netcode.Messaging;
-using Unity.Multiplayer.Netcode.Serialization;
-using Unity.Multiplayer.Netcode.Serialization.Pooled;
-=======
->>>>>>> 6b78f322
 using UnityEngine;
 using UnityEngine.SceneManagement;
 
@@ -608,11 +599,7 @@
 
                 for (int i = 0; i < newObjectsCount; i++)
                 {
-<<<<<<< HEAD
                     NetworkObject.DeserializeSceneObject(SceneEventData.InternalBuffer as NetworkBuffer, reader, m_NetworkManager);
-=======
-                    NetworkObject.DeserializeSceneObject(objectStream as NetworkBuffer, reader, m_NetworkManager);
->>>>>>> 6b78f322
                 }
             }
 
