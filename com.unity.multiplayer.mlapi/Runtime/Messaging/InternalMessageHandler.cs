using System;
using System.IO;
using MLAPI.Connection;
using MLAPI.Logging;
using MLAPI.SceneManagement;
using MLAPI.Serialization.Pooled;
using UnityEngine;
using UnityEngine.Events;
using UnityEngine.SceneManagement;
using MLAPI.Configuration;
using MLAPI.Profiling;
using MLAPI.Serialization;
using MLAPI.Transports;
using MLAPI.Timing;
using UnityEngine.Assertions;

namespace MLAPI.Messaging
{
    internal class InternalMessageHandler : IInternalMessageHandler
    {
        public NetworkManager NetworkManager => m_NetworkManager;
        private NetworkManager m_NetworkManager;

        public InternalMessageHandler(NetworkManager networkManager)
        {
            m_NetworkManager = networkManager;
        }

        public void HandleConnectionRequest(ulong clientId, Stream stream)
        {
            if (NetworkManager.PendingClients.TryGetValue(clientId, out PendingClient client))
            {
                // Set to pending approval to prevent future connection requests from being approved
                client.ConnectionState = PendingClient.State.PendingApproval;
            }

            using (var reader = PooledNetworkReader.Get(stream))
            {
                ulong configHash = reader.ReadUInt64Packed();
                if (!NetworkManager.NetworkConfig.CompareConfig(configHash))
                {
                    if (NetworkLog.CurrentLogLevel <= LogLevel.Normal)
                    {
                        NetworkLog.LogWarning($"{nameof(NetworkConfig)} mismatch. The configuration between the server and client does not match");
                    }

                    NetworkManager.DisconnectClient(clientId);
                    return;
                }

                if (NetworkManager.NetworkConfig.ConnectionApproval)
                {
                    byte[] connectionBuffer = reader.ReadByteArray();
                    NetworkManager.InvokeConnectionApproval(connectionBuffer, clientId,
                        (createPlayerObject, playerPrefabHash, approved, position, rotation) =>
                            NetworkManager.HandleApproval(clientId, createPlayerObject, playerPrefabHash, approved, position, rotation));
                }
                else
                {
                    NetworkManager.HandleApproval(clientId, NetworkManager.NetworkConfig.PlayerPrefab != null, null, true, null, null);
                }
            }
        }

        public void HandleConnectionApproved(ulong clientId, Stream stream, float receiveTime)
        {
            using (var reader = PooledNetworkReader.Get(stream))
            {
                NetworkManager.LocalClientId = reader.ReadUInt64Packed();

                uint sceneIndex = 0;
                var sceneSwitchProgressGuid = new Guid();

                if (NetworkManager.NetworkConfig.EnableSceneManagement)
                {
                    sceneIndex = reader.ReadUInt32Packed();
                    sceneSwitchProgressGuid = new Guid(reader.ReadByteArray());
                }

                bool sceneSwitch = NetworkManager.NetworkConfig.EnableSceneManagement && NetworkManager.SceneManager.HasSceneMismatch(sceneIndex);

                int tick = reader.ReadInt32Packed();
                var time = new NetworkTime(NetworkManager.NetworkTickSystem.TickRate, tick);
                NetworkManager.NetworkTimeSystem.Reset(time.Time, 0.15f); // Start with a constant RTT of 150 until we receive values from the transport.

                NetworkManager.ConnectedClients.Add(NetworkManager.LocalClientId, new NetworkClient { ClientId = NetworkManager.LocalClientId });

                void DelayedSpawnAction(Stream continuationStream)
                {
                    using (var continuationReader = PooledNetworkReader.Get(continuationStream))
                    {
                        if (!NetworkManager.NetworkConfig.EnableSceneManagement)
                        {
                            NetworkManager.SpawnManager.DestroySceneObjects();
                        }
                        else
                        {
                            NetworkManager.SceneManager.PopulateScenePlacedObjects();
                        }

                        var objectCount = continuationReader.ReadUInt32Packed();
                        for (int i = 0; i < objectCount; i++)
                        {
                            NetworkObject.DeserializeSceneObject(continuationStream as NetworkBuffer, continuationReader, m_NetworkManager);
                        }

                        NetworkManager.IsConnectedClient = true;
                        NetworkManager.InvokeOnClientConnectedCallback(NetworkManager.LocalClientId);
                    }
                }

                if (sceneSwitch)
                {
                    UnityAction<Scene, Scene> onSceneLoaded = null;

                    var continuationBuffer = new NetworkBuffer();
                    continuationBuffer.CopyUnreadFrom(stream);
                    continuationBuffer.Position = 0;

                    void OnSceneLoadComplete()
                    {
                        SceneManager.activeSceneChanged -= onSceneLoaded;
                        NetworkSceneManager.IsSpawnedObjectsPendingInDontDestroyOnLoad = false;
                        DelayedSpawnAction(continuationBuffer);
                    }

                    onSceneLoaded = (oldScene, newScene) => { OnSceneLoadComplete(); };
                    SceneManager.activeSceneChanged += onSceneLoaded;
                    m_NetworkManager.SceneManager.OnFirstSceneSwitchSync(sceneIndex, sceneSwitchProgressGuid);
                }
                else
                {
                    DelayedSpawnAction(stream);
                }
            }
        }

        public void HandleAddObject(ulong clientId, Stream stream)
        {
            using (var reader = PooledNetworkReader.Get(stream))
            {
                var isPlayerObject = reader.ReadBool();
                var networkId = reader.ReadUInt64Packed();
                var ownerClientId = reader.ReadUInt64Packed();
                var hasParent = reader.ReadBool();
                ulong? parentNetworkId = null;

                if (hasParent)
                {
                    parentNetworkId = reader.ReadUInt64Packed();
                }

                var softSync = reader.ReadBool();
                var prefabHash = reader.ReadUInt32Packed();

                Vector3? pos = null;
                Quaternion? rot = null;
                if (reader.ReadBool())
                {
                    pos = new Vector3(reader.ReadSinglePacked(), reader.ReadSinglePacked(), reader.ReadSinglePacked());
                    rot = Quaternion.Euler(reader.ReadSinglePacked(), reader.ReadSinglePacked(), reader.ReadSinglePacked());
                }

                var (isReparented, latestParent) = NetworkObject.ReadNetworkParenting(reader);

                var hasPayload = reader.ReadBool();
                var payLoadLength = hasPayload ? reader.ReadInt32Packed() : 0;

                var networkObject = NetworkManager.SpawnManager.CreateLocalNetworkObject(softSync, prefabHash, ownerClientId, parentNetworkId, pos, rot, isReparented);
                networkObject.SetNetworkParenting(isReparented, latestParent);
                NetworkManager.SpawnManager.SpawnNetworkObjectLocally(networkObject, networkId, softSync, isPlayerObject, ownerClientId, stream, hasPayload, payLoadLength, true, false);
<<<<<<< HEAD

                Queue<BufferManager.BufferedMessage> bufferQueue = NetworkManager.BufferManager.ConsumeBuffersForNetworkId(networkId);

                // Apply buffered messages
                if (bufferQueue != null)
                {
                    while (bufferQueue.Count > 0)
                    {
                        BufferManager.BufferedMessage message = bufferQueue.Dequeue();
                        NetworkManager.HandleIncomingData(message.SenderClientId, message.NetworkChannel, new ArraySegment<byte>(message.NetworkBuffer.GetBuffer(), (int)message.NetworkBuffer.Position, (int)message.NetworkBuffer.Length), message.ReceiveTime, false);
                        BufferManager.RecycleConsumedBufferedMessage(message);
                    }
                }

                m_NetworkManager.NetworkMetrics.TrackObjectSpawnReceived(clientId, networkObject.NetworkObjectId, networkObject.name, stream.Length);
=======
>>>>>>> 82e1c33e
            }
        }

        public void HandleDestroyObject(ulong clientId, Stream stream)
        {
            using (var reader = PooledNetworkReader.Get(stream))
            {
                ulong networkId = reader.ReadUInt64Packed();
                if (!NetworkManager.SpawnManager.SpawnedObjects.TryGetValue(networkId, out NetworkObject networkObject))
                {
                    // This is the same check and log message that happens inside OnDespawnObject, but we have to do it here
                    // while we still have access to the network ID, otherwise the log message will be less useful.
                    Debug.LogWarning($"Trying to destroy object {networkId} but it doesn't seem to exist anymore!");
                    return;
                }
                m_NetworkManager.NetworkMetrics.TrackObjectDestroyReceived(clientId, networkId, networkObject.name, stream.Length);
                NetworkManager.SpawnManager.OnDespawnObject(networkObject, true);
            }
        }

        public void HandleSwitchScene(ulong clientId, Stream stream)
        {
            using (var reader = PooledNetworkReader.Get(stream))
            {
                uint sceneIndex = reader.ReadUInt32Packed();
                var switchSceneGuid = new Guid(reader.ReadByteArray());

                var objectBuffer = new NetworkBuffer();
                objectBuffer.CopyUnreadFrom(stream);
                objectBuffer.Position = 0;

                m_NetworkManager.SceneManager.OnSceneSwitch(sceneIndex, switchSceneGuid, objectBuffer);
            }
        }

        public void HandleClientSwitchSceneCompleted(ulong clientId, Stream stream)
        {
            using (var reader = PooledNetworkReader.Get(stream))
            {
                m_NetworkManager.SceneManager.OnClientSwitchSceneCompleted(clientId, new Guid(reader.ReadByteArray()));
            }
        }

        public void HandleChangeOwner(ulong clientId, Stream stream)
        {
            using (var reader = PooledNetworkReader.Get(stream))
            {
                ulong networkId = reader.ReadUInt64Packed();
                ulong ownerClientId = reader.ReadUInt64Packed();

                var networkObject = NetworkManager.SpawnManager.SpawnedObjects[networkId];
                if (networkObject.OwnerClientId == NetworkManager.LocalClientId)
                {
                    //We are current owner.
                    networkObject.InvokeBehaviourOnLostOwnership();
                }

                if (ownerClientId == NetworkManager.LocalClientId)
                {
                    //We are new owner.
                    networkObject.InvokeBehaviourOnGainedOwnership();
                }

                networkObject.OwnerClientId = ownerClientId;

                NetworkManager.NetworkMetrics.TrackOwnershipChangeReceived(clientId, networkObject.NetworkObjectId, networkObject.name, stream.Length);
            }
        }

        public void HandleAddObjects(ulong clientId, Stream stream)
        {
            using (var reader = PooledNetworkReader.Get(stream))
            {
                ushort objectCount = reader.ReadUInt16Packed();

                for (int i = 0; i < objectCount; i++)
                {
                    HandleAddObject(clientId, stream);
                }
            }
        }

        public void HandleDestroyObjects(ulong clientId, Stream stream)
        {
            using (var reader = PooledNetworkReader.Get(stream))
            {
                ushort objectCount = reader.ReadUInt16Packed();

                for (int i = 0; i < objectCount; i++)
                {
                    HandleDestroyObject(clientId, stream);
                }
            }
        }

        public void HandleTimeSync(ulong clientId, Stream stream)
        {
            using (var reader = PooledNetworkReader.Get(stream))
            {
                int tick = reader.ReadInt32Packed();
                var time = new NetworkTime(NetworkManager.NetworkTickSystem.TickRate, tick);
                NetworkManager.NetworkTimeSystem.Sync(time.Time, NetworkManager.NetworkConfig.NetworkTransport.GetCurrentRtt(clientId) / 1000d);
            }
        }

        public void HandleNetworkVariableDelta(ulong clientId, Stream stream)
        {
            if (!NetworkManager.NetworkConfig.EnableNetworkVariable)
            {
                if (NetworkLog.CurrentLogLevel <= LogLevel.Normal)
                {
                    NetworkLog.LogWarning($"Network variable delta received but {nameof(NetworkConfig.EnableNetworkVariable)} is false");
                }

                return;
            }

            using (var reader = PooledNetworkReader.Get(stream))
            {
                ulong networkObjectId = reader.ReadUInt64Packed();
                ushort networkBehaviourIndex = reader.ReadUInt16Packed();

                if (NetworkManager.SpawnManager.SpawnedObjects.TryGetValue(networkObjectId, out NetworkObject networkObject))
                {
                    NetworkBehaviour instance = networkObject.GetNetworkBehaviourAtOrderIndex(networkBehaviourIndex);

                    if (instance == null)
                    {
                        if (NetworkLog.CurrentLogLevel <= LogLevel.Normal)
                        {
                            NetworkLog.LogWarning($"Network variable delta message received for a non-existent behaviour. {nameof(networkObjectId)}: {networkObjectId}, {nameof(networkBehaviourIndex)}: {networkBehaviourIndex}");
                        }
                    }
                    else
                    {
                        NetworkBehaviour.HandleNetworkVariableDeltas(instance.NetworkVariableFields, stream, clientId, instance, NetworkManager);
                    }
                }
                else if (NetworkManager.IsServer)
                {
                    if (NetworkLog.CurrentLogLevel <= LogLevel.Normal)
                    {
                        NetworkLog.LogWarning($"Network variable delta message received for a non-existent object with {nameof(networkObjectId)}: {networkObjectId}. This delta was lost.");
                    }
                }
            }
        }

        /// <summary>
        /// Converts the stream to a PerformanceQueueItem and adds it to the receive queue
        /// </summary>
        /// <param name="clientId"></param>
        /// <param name="stream"></param>
        /// <param name="receiveTime"></param>
        public void MessageReceiveQueueItem(ulong clientId, Stream stream, float receiveTime, MessageQueueContainer.MessageType messageType, NetworkChannel receiveChannel)
        {
            if (NetworkManager.IsServer && clientId == NetworkManager.ServerClientId)
            {
                return;
            }

            if (messageType == MessageQueueContainer.MessageType.None)
            {
                if (NetworkLog.CurrentLogLevel <= LogLevel.Error)
                {
                    NetworkLog.LogError($"Message header contained an invalid type: {((int)messageType).ToString()}");
                }

                return;
            }

            if (NetworkLog.CurrentLogLevel <= LogLevel.Developer)
            {
                NetworkLog.LogInfo($"Data Header: {nameof(messageType)}={((int)messageType).ToString()}");
            }

            if (NetworkManager.PendingClients.TryGetValue(clientId, out PendingClient client) && (client.ConnectionState == PendingClient.State.PendingApproval || client.ConnectionState == PendingClient.State.PendingConnection && messageType != MessageQueueContainer.MessageType.ConnectionRequest))
            {
                if (NetworkLog.CurrentLogLevel <= LogLevel.Normal)
                {
                    NetworkLog.LogWarning($"Message received from {nameof(clientId)}={clientId.ToString()} before it has been accepted");
                }

                return;
            }

            if (messageType == MessageQueueContainer.MessageType.ClientRpc ||
                messageType == MessageQueueContainer.MessageType.ServerRpc)
            {
                ProfilerStatManager.RpcsRcvd.Record();
                PerformanceDataManager.Increment(ProfilerConstants.RpcReceived);
            }

            var messageQueueContainer = NetworkManager.MessageQueueContainer;
            messageQueueContainer.AddQueueItemToInboundFrame(messageType, receiveTime, clientId, (NetworkBuffer)stream, receiveChannel);
        }

        public void HandleUnnamedMessage(ulong clientId, Stream stream)
        {
            PerformanceDataManager.Increment(ProfilerConstants.UnnamedMessageReceived);
            ProfilerStatManager.UnnamedMessage.Record();
            NetworkManager.CustomMessagingManager.InvokeUnnamedMessage(clientId, stream);
        }

        public void HandleNamedMessage(ulong clientId, Stream stream)
        {
            PerformanceDataManager.Increment(ProfilerConstants.NamedMessageReceived);
            ProfilerStatManager.NamedMessage.Record();

            using (var reader = PooledNetworkReader.Get(stream))
            {
                ulong hash = reader.ReadUInt64Packed();

                NetworkManager.CustomMessagingManager.InvokeNamedMessage(hash, clientId, stream);
            }
        }

        public void HandleNetworkLog(ulong clientId, Stream stream)
        {
            using (var reader = PooledNetworkReader.Get(stream))
            {
                var length = stream.Length;
                var logType = (NetworkLog.LogType)reader.ReadByte();
                m_NetworkManager.NetworkMetrics.TrackServerLogReceived(clientId, (uint)logType, length);
                string message = reader.ReadStringPacked();

                switch (logType)
                {
                    case NetworkLog.LogType.Info:
                        NetworkLog.LogInfoServerLocal(message, clientId);
                        break;
                    case NetworkLog.LogType.Warning:
                        NetworkLog.LogWarningServerLocal(message, clientId);
                        break;
                    case NetworkLog.LogType.Error:
                        NetworkLog.LogErrorServerLocal(message, clientId);
                        break;
                }
            }
        }

        internal static void HandleSnapshot(ulong clientId, Stream messageStream)
        {
            NetworkManager.Singleton.SnapshotSystem.ReadSnapshot(clientId, messageStream);
        }

        internal static void HandleAck(ulong clientId, Stream messageStream)
        {
            NetworkManager.Singleton.SnapshotSystem.ReadAck(clientId, messageStream);
        }

        public void HandleAllClientsSwitchSceneCompleted(ulong clientId, Stream stream)
        {
            using (var reader = PooledNetworkReader.Get(stream))
            {
                var clientIds = reader.ReadULongArray();
                var timedOutClientIds = reader.ReadULongArray();
                NetworkManager.SceneManager.AllClientsReady(clientIds, timedOutClientIds);
            }
        }
    }
}<|MERGE_RESOLUTION|>--- conflicted
+++ resolved
@@ -169,24 +169,7 @@
                 var networkObject = NetworkManager.SpawnManager.CreateLocalNetworkObject(softSync, prefabHash, ownerClientId, parentNetworkId, pos, rot, isReparented);
                 networkObject.SetNetworkParenting(isReparented, latestParent);
                 NetworkManager.SpawnManager.SpawnNetworkObjectLocally(networkObject, networkId, softSync, isPlayerObject, ownerClientId, stream, hasPayload, payLoadLength, true, false);
-<<<<<<< HEAD
-
-                Queue<BufferManager.BufferedMessage> bufferQueue = NetworkManager.BufferManager.ConsumeBuffersForNetworkId(networkId);
-
-                // Apply buffered messages
-                if (bufferQueue != null)
-                {
-                    while (bufferQueue.Count > 0)
-                    {
-                        BufferManager.BufferedMessage message = bufferQueue.Dequeue();
-                        NetworkManager.HandleIncomingData(message.SenderClientId, message.NetworkChannel, new ArraySegment<byte>(message.NetworkBuffer.GetBuffer(), (int)message.NetworkBuffer.Position, (int)message.NetworkBuffer.Length), message.ReceiveTime, false);
-                        BufferManager.RecycleConsumedBufferedMessage(message);
-                    }
-                }
-
                 m_NetworkManager.NetworkMetrics.TrackObjectSpawnReceived(clientId, networkObject.NetworkObjectId, networkObject.name, stream.Length);
-=======
->>>>>>> 82e1c33e
             }
         }
 
