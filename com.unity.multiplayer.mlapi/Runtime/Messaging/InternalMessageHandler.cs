using System;
using System.IO;
using MLAPI.Connection;
using MLAPI.Logging;
using MLAPI.SceneManagement;
using MLAPI.Serialization.Pooled;
using UnityEngine;
using UnityEngine.Events;
using UnityEngine.SceneManagement;
using System.Collections.Generic;
using MLAPI.Configuration;
using MLAPI.Messaging.Buffering;
using MLAPI.Profiling;
using MLAPI.Serialization;

namespace MLAPI.Messaging
{
    internal class InternalMessageHandler : IInternalMessageHandler
    {
        public NetworkManager NetworkManager => m_NetworkManager;
        private NetworkManager m_NetworkManager;

        public InternalMessageHandler(NetworkManager networkManager)
        {
            m_NetworkManager = networkManager;
        }

        public void HandleConnectionRequest(ulong clientId, Stream stream)
        {
            if (NetworkManager.PendingClients.TryGetValue(clientId, out PendingClient client))
            {
                // Set to pending approval to prevent future connection requests from being approved
                client.ConnectionState = PendingClient.State.PendingApproval;
            }

            using (var reader = PooledNetworkReader.Get(stream))
            {
                ulong configHash = reader.ReadUInt64Packed();
                if (!NetworkManager.NetworkConfig.CompareConfig(configHash))
                {
                    if (NetworkLog.CurrentLogLevel <= LogLevel.Normal)
                    {
                        NetworkLog.LogWarning($"{nameof(NetworkConfig)} mismatch. The configuration between the server and client does not match");
                    }

                    NetworkManager.DisconnectClient(clientId);
                    return;
                }

                if (NetworkManager.NetworkConfig.ConnectionApproval)
                {
                    byte[] connectionBuffer = reader.ReadByteArray();
                    NetworkManager.InvokeConnectionApproval(connectionBuffer, clientId,
                        (createPlayerObject, playerPrefabHash, approved, position, rotation) =>
                            NetworkManager.HandleApproval(clientId, createPlayerObject, playerPrefabHash, approved, position, rotation));
                }
                else
                {
                    NetworkManager.HandleApproval(clientId, NetworkManager.NetworkConfig.PlayerPrefab != null, null, true, null, null);
                }
            }
        }

        public void HandleConnectionApproved(ulong clientId, Stream stream, float receiveTime)
        {
            using (var reader = PooledNetworkReader.Get(stream))
            {
                NetworkManager.LocalClientId = reader.ReadUInt64Packed();

                uint sceneIndex = 0;
                var sceneSwitchProgressGuid = new Guid();

                if (NetworkManager.NetworkConfig.EnableSceneManagement)
                {
                    sceneIndex = reader.ReadUInt32Packed();
                    sceneSwitchProgressGuid = new Guid(reader.ReadByteArray());
                }

                bool sceneSwitch = NetworkManager.NetworkConfig.EnableSceneManagement && NetworkManager.SceneManager.HasSceneMismatch(sceneIndex);

                float netTime = reader.ReadSinglePacked();
                NetworkManager.UpdateNetworkTime(clientId, netTime, receiveTime, true);

                NetworkManager.ConnectedClients.Add(NetworkManager.LocalClientId, new NetworkClient { ClientId = NetworkManager.LocalClientId });

                void DelayedSpawnAction(Stream continuationStream)
                {
                    using (var continuationReader = PooledNetworkReader.Get(continuationStream))
                    {
                        if (!NetworkManager.NetworkConfig.EnableSceneManagement)
                        {
                            NetworkManager.SpawnManager.DestroySceneObjects();
                        }
                        else
                        {
                            NetworkManager.SpawnManager.ClientCollectSoftSyncSceneObjectSweep(null);
                        }

                        var objectCount = continuationReader.ReadUInt32Packed();
                        for (int i = 0; i < objectCount; i++)
                        {
                            NetworkObject.DeserializeSceneObject(continuationStream as NetworkBuffer, continuationReader, m_NetworkManager);
                        }

                        NetworkManager.SpawnManager.CleanDiffedSceneObjects();
                        NetworkManager.IsConnectedClient = true;
                        NetworkManager.InvokeOnClientConnectedCallback(NetworkManager.LocalClientId);
                    }
                }

                if (sceneSwitch)
                {
                    UnityAction<Scene, Scene> onSceneLoaded = null;

                    var continuationBuffer = new NetworkBuffer();
                    continuationBuffer.CopyUnreadFrom(stream);
                    continuationBuffer.Position = 0;

                    void OnSceneLoadComplete()
                    {
                        SceneManager.activeSceneChanged -= onSceneLoaded;
                        NetworkSceneManager.IsSpawnedObjectsPendingInDontDestroyOnLoad = false;
                        DelayedSpawnAction(continuationBuffer);
                    }

                    onSceneLoaded = (oldScene, newScene) => { OnSceneLoadComplete(); };
                    SceneManager.activeSceneChanged += onSceneLoaded;
                    m_NetworkManager.SceneManager.OnFirstSceneSwitchSync(sceneIndex, sceneSwitchProgressGuid);
                }
                else
                {
                    DelayedSpawnAction(stream);
                }
            }
        }

        public void HandleAddObject(ulong clientId, Stream stream)
        {
            using (var reader = PooledNetworkReader.Get(stream))
            {
                var isPlayerObject = reader.ReadBool();
                var networkId = reader.ReadUInt64Packed();
                var ownerClientId = reader.ReadUInt64Packed();
                var hasParent = reader.ReadBool();
                ulong? parentNetworkId = null;

                if (hasParent)
                {
                    parentNetworkId = reader.ReadUInt64Packed();
                }

                var softSync = reader.ReadBool();
                var prefabHash = reader.ReadUInt32Packed();

                Vector3? pos = null;
                Quaternion? rot = null;
                if (reader.ReadBool())
                {
                    pos = new Vector3(reader.ReadSinglePacked(), reader.ReadSinglePacked(), reader.ReadSinglePacked());
                    rot = Quaternion.Euler(reader.ReadSinglePacked(), reader.ReadSinglePacked(), reader.ReadSinglePacked());
                }

                var hasPayload = reader.ReadBool();
                var payLoadLength = hasPayload ? reader.ReadInt32Packed() : 0;

                var networkObject = NetworkManager.SpawnManager.CreateLocalNetworkObject(softSync, prefabHash, ownerClientId, parentNetworkId, pos, rot);
                NetworkManager.SpawnManager.SpawnNetworkObjectLocally(networkObject, networkId, softSync, isPlayerObject, ownerClientId, stream, hasPayload, payLoadLength, true, false);

                Queue<BufferManager.BufferedMessage> bufferQueue = NetworkManager.BufferManager.ConsumeBuffersForNetworkId(networkId);

                // Apply buffered messages
                if (bufferQueue != null)
                {
                    while (bufferQueue.Count > 0)
                    {
                        BufferManager.BufferedMessage message = bufferQueue.Dequeue();
                        NetworkManager.HandleIncomingData(message.SenderClientId, message.NetworkChannel, new ArraySegment<byte>(message.NetworkBuffer.GetBuffer(), (int)message.NetworkBuffer.Position, (int)message.NetworkBuffer.Length), message.ReceiveTime, false);
                        BufferManager.RecycleConsumedBufferedMessage(message);
                    }
                }
            }
        }

        public void HandleDestroyObject(ulong clientId, Stream stream)
        {
            using (var reader = PooledNetworkReader.Get(stream))
            {
                ulong networkId = reader.ReadUInt64Packed();
                NetworkManager.SpawnManager.OnDestroyObject(networkId, true);
            }
        }

        public void HandleSwitchScene(ulong clientId, Stream stream)
        {
            using (var reader = PooledNetworkReader.Get(stream))
            {
                uint sceneIndex = reader.ReadUInt32Packed();
                var switchSceneGuid = new Guid(reader.ReadByteArray());

                var objectBuffer = new NetworkBuffer();
                objectBuffer.CopyUnreadFrom(stream);
                objectBuffer.Position = 0;

                m_NetworkManager.SceneManager.OnSceneSwitch(sceneIndex, switchSceneGuid, objectBuffer);
            }
        }

        public void HandleClientSwitchSceneCompleted(ulong clientId, Stream stream)
        {
            using (var reader = PooledNetworkReader.Get(stream))
            {
                m_NetworkManager.SceneManager.OnClientSwitchSceneCompleted(clientId, new Guid(reader.ReadByteArray()));
            }
        }

        public void HandleChangeOwner(ulong clientId, Stream stream)
        {
            using (var reader = PooledNetworkReader.Get(stream))
            {
                ulong networkId = reader.ReadUInt64Packed();
                ulong ownerClientId = reader.ReadUInt64Packed();

                if (NetworkManager.SpawnManager.SpawnedObjects[networkId].OwnerClientId == NetworkManager.LocalClientId)
                {
                    //We are current owner.
                    NetworkManager.SpawnManager.SpawnedObjects[networkId].InvokeBehaviourOnLostOwnership();
                }

                if (ownerClientId == NetworkManager.LocalClientId)
                {
                    //We are new owner.
                    NetworkManager.SpawnManager.SpawnedObjects[networkId].InvokeBehaviourOnGainedOwnership();
                }

                NetworkManager.SpawnManager.SpawnedObjects[networkId].OwnerClientId = ownerClientId;
            }
        }

        public void HandleAddObjects(ulong clientId, Stream stream)
        {
            using (var reader = PooledNetworkReader.Get(stream))
            {
                ushort objectCount = reader.ReadUInt16Packed();

                for (int i = 0; i < objectCount; i++)
                {
                    HandleAddObject(clientId, stream);
                }
            }
        }

        public void HandleDestroyObjects(ulong clientId, Stream stream)
        {
            using (var reader = PooledNetworkReader.Get(stream))
            {
                ushort objectCount = reader.ReadUInt16Packed();

                for (int i = 0; i < objectCount; i++)
                {
                    HandleDestroyObject(clientId, stream);
                }
            }
        }

        public void HandleTimeSync(ulong clientId, Stream stream, float receiveTime)
        {
            using (var reader = PooledNetworkReader.Get(stream))
            {
                float netTime = reader.ReadSinglePacked();
                NetworkManager.UpdateNetworkTime(clientId, netTime, receiveTime);
            }
        }

        public void HandleNetworkVariableDelta(ulong clientId, Stream stream, Action<ulong, PreBufferPreset> bufferCallback, PreBufferPreset bufferPreset)
        {
            if (!NetworkManager.NetworkConfig.EnableNetworkVariable)
            {
                if (NetworkLog.CurrentLogLevel <= LogLevel.Normal)
                {
                    NetworkLog.LogWarning($"{nameof(NetworkConstants.NETWORK_VARIABLE_DELTA)} received but {nameof(NetworkConfig.EnableNetworkVariable)} is false");
                }

                return;
            }

            using (var reader = PooledNetworkReader.Get(stream))
            {
                ulong networkObjectId = reader.ReadUInt64Packed();
                ushort networkBehaviourIndex = reader.ReadUInt16Packed();

                if (NetworkManager.SpawnManager.SpawnedObjects.TryGetValue(networkObjectId, out NetworkObject networkObject))
                {
                    NetworkBehaviour instance = networkObject.GetNetworkBehaviourAtOrderIndex(networkBehaviourIndex);

                    if (instance == null)
                    {
                        if (NetworkLog.CurrentLogLevel <= LogLevel.Normal)
                        {
                            NetworkLog.LogWarning($"{nameof(NetworkConstants.NETWORK_VARIABLE_DELTA)} message received for a non-existent behaviour. {nameof(networkObjectId)}: {networkObjectId}, {nameof(networkBehaviourIndex)}: {networkBehaviourIndex}");
                        }
                    }
                    else
                    {
                        NetworkBehaviour.HandleNetworkVariableDeltas(instance.NetworkVariableFields, stream, clientId, instance, NetworkManager);
                    }
                }
                else if (NetworkManager.IsServer || !NetworkManager.NetworkConfig.EnableMessageBuffering)
                {
                    if (NetworkLog.CurrentLogLevel <= LogLevel.Normal)
                    {
                        NetworkLog.LogWarning($"{nameof(NetworkConstants.NETWORK_VARIABLE_DELTA)} message received for a non-existent object with {nameof(networkObjectId)}: {networkObjectId}. This delta was lost.");
                    }
                }
                else
                {
                    if (NetworkLog.CurrentLogLevel <= LogLevel.Normal)
                    {
                        NetworkLog.LogWarning($"{nameof(NetworkConstants.NETWORK_VARIABLE_DELTA)} message received for a non-existent object with {nameof(networkObjectId)}: {networkObjectId}. This delta will be buffered and might be recovered.");
                    }

                    bufferCallback(networkObjectId, bufferPreset);
                }
            }
<<<<<<< HEAD
        }

        public void HandleNetworkVariableUpdate(ulong clientId, Stream stream, Action<ulong, PreBufferPreset> bufferCallback, PreBufferPreset bufferPreset)
        {
            if (!NetworkManager.NetworkConfig.EnableNetworkVariable)
            {
                if (NetworkLog.CurrentLogLevel <= LogLevel.Normal)
                {
                    NetworkLog.LogWarning($"{nameof(NetworkConstants.NETWORK_VARIABLE_UPDATE)} update received but {nameof(NetworkConfig.EnableNetworkVariable)} is false");
                }

                return;
            }

            using (var reader = PooledNetworkReader.Get(stream))
            {
                ulong networkObjectId = reader.ReadUInt64Packed();
                ushort networkBehaviourIndex = reader.ReadUInt16Packed();

                if (NetworkManager.SpawnManager.SpawnedObjects.TryGetValue(networkObjectId, out NetworkObject networkObject))
                {
                    var networkBehaviour = networkObject.GetNetworkBehaviourAtOrderIndex(networkBehaviourIndex);

                    if (networkBehaviour == null)
                    {
                        if (NetworkLog.CurrentLogLevel <= LogLevel.Normal)
                        {
                            NetworkLog.LogWarning($"{nameof(NetworkConstants.NETWORK_VARIABLE_UPDATE)} message received for a non-existent behaviour. {nameof(networkObjectId)}: {networkObjectId}, {nameof(networkBehaviourIndex)}: {networkBehaviourIndex}");
                        }
                    }
                    else
                    {
                        NetworkBehaviour.HandleNetworkVariableUpdate(networkBehaviour.NetworkVariableFields, stream, clientId, networkBehaviour, NetworkManager);
                    }
                }
                else if (NetworkManager.IsServer || !NetworkManager.NetworkConfig.EnableMessageBuffering)
                {
                    if (NetworkLog.CurrentLogLevel <= LogLevel.Normal)
                    {
                        NetworkLog.LogWarning($"{nameof(NetworkConstants.NETWORK_VARIABLE_UPDATE)} message received for a non-existent object with {nameof(networkObjectId)}: {networkObjectId}. This delta was lost.");
                    }
                }
                else
                {
                    if (NetworkLog.CurrentLogLevel <= LogLevel.Normal)
                    {
                        NetworkLog.LogWarning($"{nameof(NetworkConstants.NETWORK_VARIABLE_UPDATE)} message received for a non-existent object with {nameof(networkObjectId)}: {networkObjectId}. This delta will be buffered and might be recovered.");
                    }

                    bufferCallback(networkObjectId, bufferPreset);
                }
            }
=======
>>>>>>> 3e96cf95
        }

        /// <summary>
        /// Converts the stream to a PerformanceQueueItem and adds it to the receive queue
        /// </summary>
        /// <param name="clientId"></param>
        /// <param name="stream"></param>
        /// <param name="receiveTime"></param>
        public void RpcReceiveQueueItem(ulong clientId, Stream stream, float receiveTime, RpcQueueContainer.QueueItemType queueItemType)
        {
            if (NetworkManager.IsServer && clientId == NetworkManager.ServerClientId)
            {
                return;
            }

            ProfilerStatManager.RpcsRcvd.Record();
            PerformanceDataManager.Increment(ProfilerConstants.RpcReceived);

            var rpcQueueContainer = NetworkManager.RpcQueueContainer;
            rpcQueueContainer.AddQueueItemToInboundFrame(queueItemType, receiveTime, clientId, (NetworkBuffer)stream);
        }

        public void HandleUnnamedMessage(ulong clientId, Stream stream)
        {
            PerformanceDataManager.Increment(ProfilerConstants.UnnamedMessageReceived);
            ProfilerStatManager.UnnamedMessage.Record();
<<<<<<< HEAD

=======
>>>>>>> 3e96cf95
            NetworkManager.CustomMessagingManager.InvokeUnnamedMessage(clientId, stream);
        }

        public void HandleNamedMessage(ulong clientId, Stream stream)
        {
            PerformanceDataManager.Increment(ProfilerConstants.NamedMessageReceived);
            ProfilerStatManager.NamedMessage.Record();
<<<<<<< HEAD

=======
>>>>>>> 3e96cf95
            using (var reader = PooledNetworkReader.Get(stream))
            {
                ulong hash = reader.ReadUInt64Packed();

                NetworkManager.CustomMessagingManager.InvokeNamedMessage(hash, clientId, stream);
            }
        }

        public void HandleNetworkLog(ulong clientId, Stream stream)
        {
            using (var reader = PooledNetworkReader.Get(stream))
            {
                var logType = (NetworkLog.LogType)reader.ReadByte();
                string message = reader.ReadStringPacked();

                switch (logType)
                {
                    case NetworkLog.LogType.Info:
                        NetworkLog.LogInfoServerLocal(message, clientId);
                        break;
                    case NetworkLog.LogType.Warning:
                        NetworkLog.LogWarningServerLocal(message, clientId);
                        break;
                    case NetworkLog.LogType.Error:
                        NetworkLog.LogErrorServerLocal(message, clientId);
                        break;
                }
            }
        }

        internal static void HandleSnapshot(ulong clientId, Stream messageStream)
        {
            NetworkManager.Singleton.SnapshotSystem.ReadSnapshot(messageStream);
        }

        public void HandleAllClientsSwitchSceneCompleted(ulong clientId, Stream stream)
        {
            using (var reader = PooledNetworkReader.Get(stream))
            {
                var clientIds = reader.ReadULongArray();
                var timedOutClientIds = reader.ReadULongArray();
                NetworkManager.SceneManager.AllClientsReady(clientIds, timedOutClientIds);
            }
        }
    }
}<|MERGE_RESOLUTION|>--- conflicted
+++ resolved
@@ -321,61 +321,6 @@
                     bufferCallback(networkObjectId, bufferPreset);
                 }
             }
-<<<<<<< HEAD
-        }
-
-        public void HandleNetworkVariableUpdate(ulong clientId, Stream stream, Action<ulong, PreBufferPreset> bufferCallback, PreBufferPreset bufferPreset)
-        {
-            if (!NetworkManager.NetworkConfig.EnableNetworkVariable)
-            {
-                if (NetworkLog.CurrentLogLevel <= LogLevel.Normal)
-                {
-                    NetworkLog.LogWarning($"{nameof(NetworkConstants.NETWORK_VARIABLE_UPDATE)} update received but {nameof(NetworkConfig.EnableNetworkVariable)} is false");
-                }
-
-                return;
-            }
-
-            using (var reader = PooledNetworkReader.Get(stream))
-            {
-                ulong networkObjectId = reader.ReadUInt64Packed();
-                ushort networkBehaviourIndex = reader.ReadUInt16Packed();
-
-                if (NetworkManager.SpawnManager.SpawnedObjects.TryGetValue(networkObjectId, out NetworkObject networkObject))
-                {
-                    var networkBehaviour = networkObject.GetNetworkBehaviourAtOrderIndex(networkBehaviourIndex);
-
-                    if (networkBehaviour == null)
-                    {
-                        if (NetworkLog.CurrentLogLevel <= LogLevel.Normal)
-                        {
-                            NetworkLog.LogWarning($"{nameof(NetworkConstants.NETWORK_VARIABLE_UPDATE)} message received for a non-existent behaviour. {nameof(networkObjectId)}: {networkObjectId}, {nameof(networkBehaviourIndex)}: {networkBehaviourIndex}");
-                        }
-                    }
-                    else
-                    {
-                        NetworkBehaviour.HandleNetworkVariableUpdate(networkBehaviour.NetworkVariableFields, stream, clientId, networkBehaviour, NetworkManager);
-                    }
-                }
-                else if (NetworkManager.IsServer || !NetworkManager.NetworkConfig.EnableMessageBuffering)
-                {
-                    if (NetworkLog.CurrentLogLevel <= LogLevel.Normal)
-                    {
-                        NetworkLog.LogWarning($"{nameof(NetworkConstants.NETWORK_VARIABLE_UPDATE)} message received for a non-existent object with {nameof(networkObjectId)}: {networkObjectId}. This delta was lost.");
-                    }
-                }
-                else
-                {
-                    if (NetworkLog.CurrentLogLevel <= LogLevel.Normal)
-                    {
-                        NetworkLog.LogWarning($"{nameof(NetworkConstants.NETWORK_VARIABLE_UPDATE)} message received for a non-existent object with {nameof(networkObjectId)}: {networkObjectId}. This delta will be buffered and might be recovered.");
-                    }
-
-                    bufferCallback(networkObjectId, bufferPreset);
-                }
-            }
-=======
->>>>>>> 3e96cf95
         }
 
         /// <summary>
@@ -402,10 +347,6 @@
         {
             PerformanceDataManager.Increment(ProfilerConstants.UnnamedMessageReceived);
             ProfilerStatManager.UnnamedMessage.Record();
-<<<<<<< HEAD
-
-=======
->>>>>>> 3e96cf95
             NetworkManager.CustomMessagingManager.InvokeUnnamedMessage(clientId, stream);
         }
 
@@ -413,10 +354,7 @@
         {
             PerformanceDataManager.Increment(ProfilerConstants.NamedMessageReceived);
             ProfilerStatManager.NamedMessage.Record();
-<<<<<<< HEAD
-
-=======
->>>>>>> 3e96cf95
+
             using (var reader = PooledNetworkReader.Get(stream))
             {
                 ulong hash = reader.ReadUInt64Packed();
