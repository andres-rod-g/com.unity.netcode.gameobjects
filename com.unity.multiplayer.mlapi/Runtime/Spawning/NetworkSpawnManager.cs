--- conflicted
+++ resolved
@@ -401,12 +401,7 @@
             return parentNetworkObject.NetworkObjectId;
         }
 
-<<<<<<< HEAD
-
-        internal void WriteSpawnCallForObject(Serialization.NetworkBuffer buffer, ulong clientId, NetworkObject networkObject, Stream payload)
-=======
         internal void WriteSpawnCallForObject(NetworkBuffer buffer, ulong clientId, NetworkObject networkObject, Stream payload)
->>>>>>> f14de778
         {
             using (var writer = PooledNetworkWriter.Get(buffer))
             {
