using MLAPI.Configuration;
using MLAPI.Serialization.Pooled;
using MLAPI.Transports;
using UnityEngine;

namespace MLAPI.Logging
{
    /// <summary>
    /// Helper class for logging
    /// </summary>
    public static class NetworkLog
    {
        /// <summary>
        /// Gets the current log level.
        /// </summary>
        /// <value>The current log level.</value>
        internal static LogLevel CurrentLogLevel => NetworkManager.Singleton == null ? LogLevel.Normal : NetworkManager.Singleton.LogLevel;

        // MLAPI internal logging
        internal static void LogInfo(string message) => Debug.Log($"[MLAPI] {message}");
        internal static void LogWarning(string message) => Debug.LogWarning($"[MLAPI] {message}");
        internal static void LogError(string message) => Debug.LogError($"[MLAPI] {message}");

        /// <summary>
        /// Logs an info log locally and on the server if possible.
        /// </summary>
        /// <param name="message">The message to log</param>
        public static void LogInfoServer(string message) => LogServer(message, LogType.Info);

        /// <summary>
        /// Logs a warning log locally and on the server if possible.
        /// </summary>
        /// <param name="message">The message to log</param>
        public static void LogWarningServer(string message) => LogServer(message, LogType.Warning);

        /// <summary>
        /// Logs an error log locally and on the server if possible.
        /// </summary>
        /// <param name="message">The message to log</param>
        public static void LogErrorServer(string message) => LogServer(message, LogType.Error);

        private static void LogServer(string message, LogType logType)
        {
            // Get the sender of the local log
            ulong localId = NetworkManager.Singleton != null ? NetworkManager.Singleton.LocalClientId : 0;

            switch (logType)
            {
                case LogType.Info:
                    LogInfoServerLocal(message, localId);
                    break;
                case LogType.Warning:
                    LogWarningServerLocal(message, localId);
                    break;
                case LogType.Error:
                    LogErrorServerLocal(message, localId);
                    break;
            }

            if (NetworkManager.Singleton != null && !NetworkManager.Singleton.IsServer && NetworkManager.Singleton.NetworkConfig.EnableNetworkLogs)
            {
                var context = NetworkManager.Singleton.MessageQueueContainer.EnterInternalCommandContext(
                    MessageQueueContainer.MessageType.ServerLog, NetworkChannel.Internal,
                    new[] {NetworkManager.Singleton.ServerClientId}, NetworkUpdateLoop.UpdateStage);
                if (context != null)
                {
<<<<<<< HEAD
                    writer.WriteByte((byte)logType);
                    writer.WriteStringPacked(message);

                    NetworkManager.Singleton.MessageSender.Send(NetworkManager.Singleton.ServerClientId, NetworkConstants.SERVER_LOG, NetworkChannel.Internal, buffer);
                    NetworkManager.Singleton.NetworkMetrics.TrackServerLogSent(NetworkManager.Singleton.ServerClientId, (uint)logType, buffer.Length);
=======
                    using (var nonNullContext = (InternalCommandContext) context)
                    {
                        nonNullContext.NetworkWriter.WriteByte((byte) logType);
                        nonNullContext.NetworkWriter.WriteStringPacked(message);
                    }
>>>>>>> 82e1c33e
                }
            }
        }

        internal static void LogInfoServerLocal(string message, ulong sender) => Debug.Log($"[MLAPI_SERVER Sender={sender}] {message}");
        internal static void LogWarningServerLocal(string message, ulong sender) => Debug.LogWarning($"[MLAPI_SERVER Sender={sender}] {message}");
        internal static void LogErrorServerLocal(string message, ulong sender) => Debug.LogError($"[MLAPI_SERVER Sender={sender}] {message}");

        internal enum LogType
        {
            Info,
            Warning,
            Error,
            None
        }
    }
}<|MERGE_RESOLUTION|>--- conflicted
+++ resolved
@@ -1,5 +1,5 @@
-using MLAPI.Configuration;
-using MLAPI.Serialization.Pooled;
+using MLAPI.Messaging;
+using MLAPI.Metrics;
 using MLAPI.Transports;
 using UnityEngine;
 
@@ -64,19 +64,15 @@
                     new[] {NetworkManager.Singleton.ServerClientId}, NetworkUpdateLoop.UpdateStage);
                 if (context != null)
                 {
-<<<<<<< HEAD
-                    writer.WriteByte((byte)logType);
-                    writer.WriteStringPacked(message);
-
-                    NetworkManager.Singleton.MessageSender.Send(NetworkManager.Singleton.ServerClientId, NetworkConstants.SERVER_LOG, NetworkChannel.Internal, buffer);
-                    NetworkManager.Singleton.NetworkMetrics.TrackServerLogSent(NetworkManager.Singleton.ServerClientId, (uint)logType, buffer.Length);
-=======
                     using (var nonNullContext = (InternalCommandContext) context)
                     {
+                        var bufferSizeCapture = new CommandContextSizeCapture(nonNullContext);
+
                         nonNullContext.NetworkWriter.WriteByte((byte) logType);
                         nonNullContext.NetworkWriter.WriteStringPacked(message);
+
+                        NetworkManager.Singleton.NetworkMetrics.TrackServerLogSent(NetworkManager.Singleton.ServerClientId, (uint)logType, bufferSizeCapture.Flush());
                     }
->>>>>>> 82e1c33e
                 }
             }
         }
