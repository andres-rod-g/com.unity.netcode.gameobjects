--- conflicted
+++ resolved
@@ -749,15 +749,11 @@
 #if DEVELOPMENT_BUILD || UNITY_EDITOR
                     s_ReceiveTick.Begin();
 #endif
-<<<<<<< HEAD
                     bool IsLoopBack = false;
                     if(rpcQueueMananger != null)
                     {
                         IsLoopBack = rpcQueueMananger.IsLoopBack();
                     }
-
-=======
->>>>>>> 35935e83
 
                     // @mfatihmar (Unity) Begin: Temporary, inbound RPC queue will replace this workaround
                     if (IsHost)
@@ -1182,104 +1178,51 @@
                             ReceiveTime = receiveTime
                         });
                         break;
-<<<<<<< HEAD
+                    case MLAPIConstants.MLAPI_UNNAMED_MESSAGE:
+                        InternalMessageHandler.HandleUnnamedMessage(clientId, messageStream);
+                        break;
+                    case MLAPIConstants.MLAPI_NAMED_MESSAGE:
+                        InternalMessageHandler.HandleNamedMessage(clientId, messageStream);
+                        break;
+#if !DISABLE_CRYPTOGRAPHY
+                    case MLAPIConstants.MLAPI_CERTIFICATE_HAIL:
+                        if (IsClient) InternalMessageHandler.HandleHailRequest(clientId, messageStream);
+                        break;
+                    case MLAPIConstants.MLAPI_CERTIFICATE_HAIL_RESPONSE:
+                        if (IsServer) InternalMessageHandler.HandleHailResponse(clientId, messageStream);
+                        break;
+                    case MLAPIConstants.MLAPI_GREETINGS:
+                        if (IsClient) InternalMessageHandler.HandleGreetings(clientId, messageStream);
+                        break;
+#endif
+                    case MLAPIConstants.MLAPI_CLIENT_SWITCH_SCENE_COMPLETED:
+                        if (IsServer && NetworkConfig.EnableSceneManagement) InternalMessageHandler.HandleClientSwitchSceneCompleted(clientId, messageStream);
+                        break;
+                    case MLAPIConstants.MLAPI_SERVER_LOG:
+                        if (IsServer && NetworkConfig.EnableNetworkLogs) InternalMessageHandler.HandleNetworkLog(clientId, messageStream);
+                        break;
                     case MLAPIConstants.MLAPI_SERVER_RPC:
                         {
-                            #if DEVELOPMENT_BUILD || UNITY_EDITOR
-                            s_MLAPIServerRPCQueued.Begin();
-                            #endif
-
-                            if (IsServer) InternalMessageHandler.RPCReceiveQueueItem(clientId, messageStream, receiveTime,RPCQueueManager.QueueItemType.ServerRPC);
-
-                            #if DEVELOPMENT_BUILD || UNITY_EDITOR
-                            s_MLAPIServerRPCQueued.End();
-                            #endif
+                            if (IsServer)
+                            {
+
+                                #if DEVELOPMENT_BUILD || UNITY_EDITOR
+                                s_MLAPIServerSTDRPCQueued.Begin();
+                                #endif
+
+                                InternalMessageHandler.RPCReceiveQueueItem(clientId, messageStream, receiveTime,RPCQueueManager.QueueItemType.ServerRPC);
+
+                                #if DEVELOPMENT_BUILD || UNITY_EDITOR
+                                s_MLAPIServerSTDRPCQueued.End();
+                                #endif
+                            }
                             break;
                         }
-                    case MLAPIConstants.MLAPI_SERVER_RPC_REQUEST:
-                        if (IsServer) InternalMessageHandler.HandleServerRPCRequest(clientId, messageStream, channelName, security);
-                        break;
-                    case MLAPIConstants.MLAPI_SERVER_RPC_RESPONSE:
-                        if (IsClient) InternalMessageHandler.HandleServerRPCResponse(clientId, messageStream);
-                        break;
                     case MLAPIConstants.MLAPI_CLIENT_RPC:
                         {
                             if (IsClient)
                             {
                                 #if DEVELOPMENT_BUILD || UNITY_EDITOR
-                                s_MLAPIClientRPCQueued.Begin();
-                                #endif
-
-                                InternalMessageHandler.RPCReceiveQueueItem(clientId, messageStream,receiveTime,RPCQueueManager.QueueItemType.ClientRPC);
-
-                                #if DEVELOPMENT_BUILD || UNITY_EDITOR
-                                s_MLAPIClientRPCQueued.End();
-                                #endif
-                            }
-                            break;
-                        }
-                    case MLAPIConstants.MLAPI_CLIENT_RPC_REQUEST:
-                        if (IsClient) InternalMessageHandler.HandleClientRPCRequest(clientId, messageStream, channelName, security, BufferCallback, new PreBufferPreset()
-                        {
-                            AllowBuffer = allowBuffer,
-                            ChannelName = channelName,
-                            ClientId = clientId,
-                            Data = data,
-                            MessageType = messageType,
-                            ReceiveTime = receiveTime
-                        });
-                        break;
-                    case MLAPIConstants.MLAPI_CLIENT_RPC_RESPONSE:
-                        if (IsServer) InternalMessageHandler.HandleClientRPCResponse(clientId, messageStream);
-                        break;
-=======
->>>>>>> 35935e83
-                    case MLAPIConstants.MLAPI_UNNAMED_MESSAGE:
-                        InternalMessageHandler.HandleUnnamedMessage(clientId, messageStream);
-                        break;
-                    case MLAPIConstants.MLAPI_NAMED_MESSAGE:
-                        InternalMessageHandler.HandleNamedMessage(clientId, messageStream);
-                        break;
-#if !DISABLE_CRYPTOGRAPHY
-                    case MLAPIConstants.MLAPI_CERTIFICATE_HAIL:
-                        if (IsClient) InternalMessageHandler.HandleHailRequest(clientId, messageStream);
-                        break;
-                    case MLAPIConstants.MLAPI_CERTIFICATE_HAIL_RESPONSE:
-                        if (IsServer) InternalMessageHandler.HandleHailResponse(clientId, messageStream);
-                        break;
-                    case MLAPIConstants.MLAPI_GREETINGS:
-                        if (IsClient) InternalMessageHandler.HandleGreetings(clientId, messageStream);
-                        break;
-#endif
-                    case MLAPIConstants.MLAPI_CLIENT_SWITCH_SCENE_COMPLETED:
-                        if (IsServer && NetworkConfig.EnableSceneManagement) InternalMessageHandler.HandleClientSwitchSceneCompleted(clientId, messageStream);
-                        break;
-                    case MLAPIConstants.MLAPI_SERVER_LOG:
-                        if (IsServer && NetworkConfig.EnableNetworkLogs) InternalMessageHandler.HandleNetworkLog(clientId, messageStream);
-                        break;
-<<<<<<< HEAD
-                    case MLAPIConstants.MLAPI_STD_SERVER_RPC:
-                        {
-                            if (IsServer)
-                            {
-
-                                #if DEVELOPMENT_BUILD || UNITY_EDITOR
-                                s_MLAPIServerSTDRPCQueued.Begin();
-                                #endif
-
-                                InternalMessageHandler.RPCReceiveQueueItem(clientId, messageStream, receiveTime,RPCQueueManager.QueueItemType.ServerRPC);
-
-                                #if DEVELOPMENT_BUILD || UNITY_EDITOR
-                                s_MLAPIServerSTDRPCQueued.End();
-                                #endif
-                            }
-                            break;
-                        }
-                    case MLAPIConstants.MLAPI_STD_CLIENT_RPC:
-                        {
-                            if (IsClient)
-                            {
-                                #if DEVELOPMENT_BUILD || UNITY_EDITOR
                                 s_MLAPIClientSTDRPCQueued.Begin();
                                 #endif
 
@@ -1291,57 +1234,6 @@
                             }
                             break;
                         }
-=======
-                    // @mfatihmar (Unity) Begin: Temporary, placeholder implementation
-                    case MLAPIConstants.MLAPI_SERVER_RPC:
-                        if (IsServer)
-                        {
-                            using (var reader = PooledBitReader.Get(messageStream))
-                            {
-                                var networkObjectId = reader.ReadUInt64Packed();
-                                var networkBehaviourId = reader.ReadUInt16Packed();
-                                var networkMethodId = reader.ReadUInt32Packed();
-
-                                if (__ntable.ContainsKey(networkMethodId))
-                                {
-                                    if (!SpawnManager.SpawnedObjects.ContainsKey(networkObjectId)) return;
-                                    var networkObject = SpawnManager.SpawnedObjects[networkObjectId];
-
-                                    // only the OwnerClient can execute ServerRPC from client to server
-                                    if (networkObject.OwnerClientId != clientId) return;
-
-                                    var networkBehaviour = networkObject.GetBehaviourAtOrderIndex(networkBehaviourId);
-                                    if (ReferenceEquals(networkBehaviour, null)) return;
-
-                                    __ntable[networkMethodId](networkBehaviour, reader, clientId);
-                                }
-                            }
-                        }
-                        break;
-                    case MLAPIConstants.MLAPI_CLIENT_RPC:
-                        if (IsClient)
-                        {
-                            using (var reader = PooledBitReader.Get(messageStream))
-                            {
-                                var networkObjectId = reader.ReadUInt64Packed();
-                                var networkBehaviourId = reader.ReadUInt16Packed();
-                                var networkMethodId = reader.ReadUInt32Packed();
-
-                                if (__ntable.ContainsKey(networkMethodId))
-                                {
-                                    if (!SpawnManager.SpawnedObjects.ContainsKey(networkObjectId)) return;
-                                    var networkObject = SpawnManager.SpawnedObjects[networkObjectId];
-
-                                    var networkBehaviour = networkObject.GetBehaviourAtOrderIndex(networkBehaviourId);
-                                    if (ReferenceEquals(networkBehaviour, null)) return;
-
-                                    __ntable[networkMethodId](networkBehaviour, reader, clientId);
-                                }
-                            }
-                        }
-                        break;
-                    // @mfatihmar (Unity) End: Temporary, placeholder implementation
->>>>>>> 35935e83
                     default:
                         if (NetworkLog.CurrentLogLevel <= LogLevel.Error) NetworkLog.LogError("Read unrecognized messageType " + messageType);
                         break;
