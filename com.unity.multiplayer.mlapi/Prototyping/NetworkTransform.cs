--- conflicted
+++ resolved
@@ -169,15 +169,9 @@
         {
             if (IsOwner)
             {
-<<<<<<< HEAD
-                if (NetworkManager.Singleton.PredictedTime.Time - m_LastSendTime >= (1f / FixedSendsPerSecond) && (Vector3.Distance(transform.position, m_LastSentPos) > MinMeters || Quaternion.Angle(transform.rotation, m_LastSentRot) > MinDegrees))
-                {
-                    m_LastSendTime = NetworkManager.Singleton.PredictedTime.Time;
-=======
-                if (NetworkManager.NetworkTime - m_LastSendTime >= (1f / FixedSendsPerSecond) && (Vector3.Distance(transform.position, m_LastSentPos) > MinMeters || Quaternion.Angle(transform.rotation, m_LastSentRot) > MinDegrees))
-                {
-                    m_LastSendTime = NetworkManager.NetworkTime;
->>>>>>> 56b5244a
+                if (NetworkManager.PredictedTime.Time - m_LastSendTime >= (1f / FixedSendsPerSecond) && (Vector3.Distance(transform.position, m_LastSentPos) > MinMeters || Quaternion.Angle(transform.rotation, m_LastSentRot) > MinDegrees))
+                {
+                    m_LastSendTime = NetworkManager.PredictedTime.Time;
                     m_LastSentPos = transform.position;
                     m_LastSentRot = transform.rotation;
 
@@ -303,15 +297,9 @@
                     Vector3? receiverPosition = NetworkManager.ConnectedClientsList[i].PlayerObject == null ? null : new Vector3?(NetworkManager.ConnectedClientsList[i].PlayerObject.transform.position);
                     Vector3? senderPosition = NetworkManager.ConnectedClients[OwnerClientId].PlayerObject == null ? null : new Vector3?(NetworkManager.ConnectedClients[OwnerClientId].PlayerObject.transform.position);
 
-<<<<<<< HEAD
-                    if ((receiverPosition == null || senderPosition == null && NetworkManager.Singleton.PredictedTime.Time - info.LastSent >= (1f / FixedSendsPerSecond)) || NetworkManager.Singleton.PredictedTime.Time - info.LastSent >= GetTimeForLerp(receiverPosition.Value, senderPosition.Value))
-                    {
-                        info.LastSent = NetworkManager.Singleton.PredictedTime.Time;
-=======
-                    if ((receiverPosition == null || senderPosition == null && NetworkManager.NetworkTime - info.LastSent >= (1f / FixedSendsPerSecond)) || NetworkManager.NetworkTime - info.LastSent >= GetTimeForLerp(receiverPosition.Value, senderPosition.Value))
-                    {
-                        info.LastSent = NetworkManager.NetworkTime;
->>>>>>> 56b5244a
+                    if ((receiverPosition == null || senderPosition == null && NetworkManager.PredictedTime.Time - info.LastSent >= (1f / FixedSendsPerSecond)) || NetworkManager.PredictedTime.Time - info.LastSent >= GetTimeForLerp(receiverPosition.Value, senderPosition.Value))
+                    {
+                        info.LastSent = NetworkManager.PredictedTime.Time;
                         info.LastMissedPosition = null;
                         info.LastMissedRotation = null;
 
@@ -350,11 +338,7 @@
                 Vector3? receiverPosition = NetworkManager.ConnectedClientsList[i].PlayerObject == null ? null : new Vector3?(NetworkManager.ConnectedClientsList[i].PlayerObject.transform.position);
                 Vector3? senderPosition = NetworkManager.ConnectedClients[OwnerClientId].PlayerObject == null ? null : new Vector3?(NetworkManager.ConnectedClients[OwnerClientId].PlayerObject.transform.position);
 
-<<<<<<< HEAD
-                if ((receiverPosition == null || senderPosition == null && NetworkManager.Singleton.PredictedTime.Time - info.LastSent >= (1f / FixedSendsPerSecond)) || NetworkManager.Singleton.PredictedTime.Time - info.LastSent >= GetTimeForLerp(receiverPosition.Value, senderPosition.Value))
-=======
-                if ((receiverPosition == null || senderPosition == null && NetworkManager.NetworkTime - info.LastSent >= (1f / FixedSendsPerSecond)) || NetworkManager.NetworkTime - info.LastSent >= GetTimeForLerp(receiverPosition.Value, senderPosition.Value))
->>>>>>> 56b5244a
+                if ((receiverPosition == null || senderPosition == null && NetworkManager.PredictedTime.Time - info.LastSent >= (1f / FixedSendsPerSecond)) || NetworkManager.PredictedTime.Time - info.LastSent >= GetTimeForLerp(receiverPosition.Value, senderPosition.Value))
                 {
                     /* why is this??? ->*/
                     Vector3? pos = NetworkManager.ConnectedClients[OwnerClientId].PlayerObject == null ? null : new Vector3?(NetworkManager.ConnectedClients[OwnerClientId].PlayerObject.transform.position);
@@ -363,11 +347,7 @@
 
                     if (info.LastMissedPosition != null && info.LastMissedRotation != null)
                     {
-<<<<<<< HEAD
-                        info.LastSent = NetworkManager.Singleton.PredictedTime.Time;
-=======
-                        info.LastSent = NetworkManager.NetworkTime;
->>>>>>> 56b5244a
+                        info.LastSent = NetworkManager.PredictedTime.Time;
 
                         ApplyTransformClientRpc(info.LastMissedPosition.Value, info.LastMissedRotation.Value.eulerAngles,
                             new ClientRpcParams { Send = new ClientRpcSendParams { TargetClientIds = new[] { NetworkManager.ConnectedClientsList[i].ClientId } } });
