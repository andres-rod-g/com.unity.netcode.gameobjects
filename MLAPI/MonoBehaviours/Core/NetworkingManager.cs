﻿using MLAPI.Data;
using System;
using System.Collections;
using System.Collections.Generic;
using UnityEngine;
using System.Linq;
using System.Security.Cryptography;
using MLAPI.NetworkingManagerComponents.Cryptography;
using MLAPI.NetworkingManagerComponents.Core;
using UnityEngine.SceneManagement;
using MLAPI.NetworkingManagerComponents.Binary;
using MLAPI.Data.Transports;
using MLAPI.Data.Transports.UNET;
using MLAPI.Data.NetworkProfiler;

namespace MLAPI.MonoBehaviours.Core
{
    /// <summary>
    /// The main component of the library
    /// </summary>
    [AddComponentMenu("MLAPI/NetworkingManager", -100)]
    public class NetworkingManager : MonoBehaviour
    {
        /// <summary>
        /// A syncronized time, represents the time in seconds since the server application started. Is replicated across all clients
        /// </summary>
        public float NetworkTime { get; internal set; }
        /// <summary>
        /// Gets or sets if the NetworkingManager should be marked as DontDestroyOnLoad
        /// </summary>
        [HideInInspector]
        public bool DontDestroy = true;
        /// <summary>
        /// Gets or sets if the application should be set to run in background
        /// </summary>
        [HideInInspector]
        public bool RunInBackground = true;
        /// <summary>
        /// The log level to use
        /// </summary>
        [HideInInspector]
        public LogLevel LogLevel = LogLevel.Normal;
        /// <summary>
        /// The singleton instance of the NetworkingManager
        /// </summary>
        public static NetworkingManager singleton { get; private set; }
        /// <summary>
        /// The clientId the server calls the local client by, only valid for clients
        /// </summary>
        public uint LocalClientId { get; internal set; }
        /// <summary>
        /// Gets a dictionary of connected clients and their clientId keys
        /// </summary>
        public readonly Dictionary<uint, NetworkedClient> ConnectedClients = new Dictionary<uint, NetworkedClient>();
        /// <summary>
        /// Gets a list of connected clients
        /// </summary>
        public readonly List<NetworkedClient> ConnectedClientsList = new List<NetworkedClient>();
        internal readonly HashSet<uint> pendingClients = new HashSet<uint>();
        /// <summary>
        /// Gets wheter or not a server is running
        /// </summary>
        public bool isServer { get; internal set; }
        /// <summary>
        /// Gets wheter or not a client is running
        /// </summary>
        public bool isClient { get; internal set; }
        /// <summary>
        /// Gets if we are running as host
        /// </summary>
        public bool isHost => isServer && isClient;
        /// <summary>
        /// Gets wheter or not we are listening for connections
        /// </summary>
        public bool isListening { get; internal set; }
        private byte[] messageBuffer;
        /// <summary>
        /// Gets if we are connected as a client
        /// </summary>
        public bool isConnectedClients { get; internal set; }
        /// <summary>
        /// The callback to invoke once a client connects
        /// </summary>
        public Action<uint> OnClientConnectedCallback = null;
        /// <summary>
        /// The callback to invoke when a client disconnects
        /// </summary>
        public Action<uint> OnClientDisconnectCallback = null;
        /// <summary>
        /// The callback to invoke once the server is ready
        /// </summary>
        public Action OnServerStarted = null;
        /// <summary>
        /// Delegate type called when connection has been approved
        /// </summary>
        /// <param name="clientId">The clientId of the approved client</param>
        /// <param name="prefabId">The prefabId to use for the client</param>
        /// <param name="approved">Wheter or not the client was approved</param>
        /// <param name="position">The position to spawn the client at</param>
        /// <param name="rotation">The rotation to spawn the client with</param>
        public delegate void ConnectionApprovedDelegate(uint clientId, int prefabId, bool approved, Vector3 position, Quaternion rotation);
        /// <summary>
        /// The callback to invoke during connection approval
        /// </summary>
        public Action<byte[], uint, ConnectionApprovedDelegate> ConnectionApprovalCallback = null;
        /// <summary>
        /// The current NetworkingConfiguration
        /// </summary>
        public NetworkConfig NetworkConfig;

#if !DISABLE_CRYPTOGRAPHY
        internal EllipticDiffieHellman clientDiffieHellman;
        internal readonly Dictionary<uint, byte[]> diffieHellmanPublicKeys = new Dictionary<uint, byte[]>();
        internal byte[] clientAesKey;
#endif

        /// <summary>
        /// An inspector bool that acts as a Trigger for regenerating RSA keys. Should not be used outside Unity editor.
        /// </summary>
        public bool RegenerateRSAKeys = false;

        private void OnValidate()
        {
            if (NetworkConfig == null)
                return; //May occur when the component is added            

            //Sort lists
            if (NetworkConfig.MessageTypes != null)
                NetworkConfig.MessageTypes = NetworkConfig.MessageTypes.OrderBy(x => x.Name).ToList();
            if (NetworkConfig.Channels != null)
                NetworkConfig.Channels = NetworkConfig.Channels.OrderBy(x => x.Name).ToList();
            if (NetworkConfig.NetworkedPrefabs != null)
                NetworkConfig.NetworkedPrefabs = NetworkConfig.NetworkedPrefabs.OrderBy(x => x.name).ToList(); 
            if (NetworkConfig.RegisteredScenes != null)
                NetworkConfig.RegisteredScenes.Sort();

            if (NetworkConfig.EnableSceneSwitching && !NetworkConfig.RegisteredScenes.Contains(SceneManager.GetActiveScene().name))
            {
                if (LogHelper.CurrentLogLevel <= LogLevel.Normal) LogHelper.LogWarning("The active scene is not registered as a networked scene. The MLAPI has added it");
                NetworkConfig.RegisteredScenes.Add(SceneManager.GetActiveScene().name);
            }

            if (!NetworkConfig.EnableSceneSwitching && NetworkConfig.HandleObjectSpawning)
            {
                if (LogHelper.CurrentLogLevel <= LogLevel.Normal) LogHelper.LogWarning("Please be aware that Scene objects are NOT supported if SceneManagement is turned off, even if HandleObjectSpawning is turned on");
            }

            if (NetworkConfig.HandleObjectSpawning)
            {
                for (int i = 0; i < NetworkConfig.NetworkedPrefabs.Count; i++)
                {
                    if (string.IsNullOrEmpty(NetworkConfig.NetworkedPrefabs[i].name))
                    {
                        if (LogHelper.CurrentLogLevel <= LogLevel.Normal) LogHelper.LogWarning("The NetworkedPrefab " + NetworkConfig.NetworkedPrefabs[i].prefab.name + " does not have a NetworkedPrefabName.");
                    }
                }
                int playerPrefabCount = NetworkConfig.NetworkedPrefabs.Count(x => x.playerPrefab == true);
                if (playerPrefabCount == 0)
                {
                    if (LogHelper.CurrentLogLevel <= LogLevel.Normal) LogHelper.LogWarning("There is no NetworkedPrefab marked as a PlayerPrefab");
                }
                else if (playerPrefabCount > 1)
                {
                    if (LogHelper.CurrentLogLevel <= LogLevel.Normal) LogHelper.LogWarning("Only one networked prefab can be marked as a player prefab");
                }
                else NetworkConfig.PlayerPrefabName = NetworkConfig.NetworkedPrefabs.Find(x => x.playerPrefab == true).name;

            }

            if (!NetworkConfig.EnableEncryption)
            {
                RegenerateRSAKeys = false;
            }
            else
            {
                if (RegenerateRSAKeys)
                {
#if !DISABLE_CRYPTOGRAPHY
                    using (RSACryptoServiceProvider rsa = new RSACryptoServiceProvider())
                    {
                        rsa.PersistKeyInCsp = false;
                        NetworkConfig.RSAPrivateKey = rsa.ToXmlString(true);
                        NetworkConfig.RSAPublicKey = rsa.ToXmlString(false);
                    }
#endif
                    RegenerateRSAKeys = false;
                }
            }
        }

        private object Init(bool server)
        {
            if (LogHelper.CurrentLogLevel <= LogLevel.Developer) LogHelper.LogInfo("Init()");
            LocalClientId = 0;
            NetworkTime = 0f;
            lastSendTickTime = 0f;
            lastEventTickTime = 0f;
            lastReceiveTickTime = 0f;
            eventOvershootCounter = 0f;
            pendingClients.Clear();
            ConnectedClients.Clear();
            ConnectedClientsList.Clear();
            messageBuffer = new byte[NetworkConfig.MessageBufferSize];
#if !DISABLE_CRYPTOGRAPHY
            diffieHellmanPublicKeys.Clear();
#endif
            MessageManager.channels.Clear();
            MessageManager.messageTypes.Clear();
            MessageManager.messageCallbacks.Clear();
            MessageManager.messageHandlerCounter.Clear();
            MessageManager.releasedMessageHandlerCounters.Clear();
            MessageManager.reverseChannels.Clear();
            MessageManager.reverseMessageTypes.Clear();
            SpawnManager.SpawnedObjects.Clear();
            SpawnManager.SpawnedObjectsList.Clear();
            SpawnManager.releasedNetworkObjectIds.Clear();
            NetworkPoolManager.Pools.Clear();
            NetworkPoolManager.PoolNamesToIndexes.Clear();
            NetworkSceneManager.registeredSceneNames.Clear();
            NetworkSceneManager.sceneIndexToString.Clear();
            NetworkSceneManager.sceneNameToIndex.Clear();
            InternalMessageHandler.FinalMessageBuffer = new byte[NetworkConfig.MessageBufferSize];

            if (NetworkConfig.Transport == DefaultTransport.UNET)
                NetworkConfig.NetworkTransport = new UnetTransport();
            else if (NetworkConfig.Transport == DefaultTransport.MLAPI_Relay)
                NetworkConfig.NetworkTransport = new RelayedTransport();
            else if (NetworkConfig.Transport == DefaultTransport.Custom && NetworkConfig.NetworkTransport == null)
                throw new NullReferenceException("The current NetworkTransport is null");

            object settings = NetworkConfig.NetworkTransport.GetSettings(); //Gets a new "settings" object for the transport currently used.

            if (NetworkConfig.HandleObjectSpawning)
            {
                NetworkConfig.NetworkPrefabIds = new Dictionary<string, int>();
                NetworkConfig.NetworkPrefabNames = new Dictionary<int, string>();
                NetworkConfig.NetworkedPrefabs = NetworkConfig.NetworkedPrefabs.OrderBy(x => x.name).ToList();
                HashSet<string> networkedPrefabName = new HashSet<string>();
                for (int i = 0; i < NetworkConfig.NetworkedPrefabs.Count; i++)
                {
                    if (networkedPrefabName.Contains(NetworkConfig.NetworkedPrefabs[i].name))
                    {
                        if (LogHelper.CurrentLogLevel <= LogLevel.Normal) LogHelper.LogWarning("Duplicate NetworkedPrefabName " + NetworkConfig.NetworkedPrefabs[i].name);
                        continue;
                    }
                    NetworkConfig.NetworkPrefabIds.Add(NetworkConfig.NetworkedPrefabs[i].name, i);
                    NetworkConfig.NetworkPrefabNames.Add(i, NetworkConfig.NetworkedPrefabs[i].name);
                    networkedPrefabName.Add(NetworkConfig.NetworkedPrefabs[i].name);
                }
            }

            //MLAPI channels and messageTypes
            List<Channel> internalChannels = new List<Channel>
            {
                new Channel()
                {
                    Name = "MLAPI_INTERNAL",
                    Type = NetworkConfig.NetworkTransport.InternalChannel
                },
                new Channel()
                {
                    Name = "MLAPI_POSITION_UPDATE",
                    Type = ChannelType.StateUpdate
                },
                new Channel()
                {
                    Name = "MLAPI_ANIMATION_UPDATE",
                    Type = ChannelType.ReliableSequenced
                },
                new Channel()
                {
                    Name = "MLAPI_NAV_AGENT_STATE",
                    Type = ChannelType.ReliableSequenced
                },
                new Channel()
                {
                    Name = "MLAPI_NAV_AGENT_CORRECTION",
                    Type = ChannelType.StateUpdate
                },
                new Channel()
                {
                    Name = "MLAPI_TIME_SYNC",
                    Type = ChannelType.Unreliable
                }
            };

            if (NetworkConfig.EnableEncryption)
            {
                HashSet<string> addedEncryptedChannels = new HashSet<string>();
                for (int i = 0; i < NetworkConfig.Channels.Count; i++)
                {
                    if (addedEncryptedChannels.Contains(NetworkConfig.Channels[i].Name))
                    {
                        if (LogHelper.CurrentLogLevel <= LogLevel.Normal) LogHelper.LogWarning("Duplicate encrypted channel name " + NetworkConfig.Channels[i].Name);
                        continue;
                    }
                    if (NetworkConfig.Channels[i].Encrypted)
                    {
                        NetworkConfig.EncryptedChannels.Add(NetworkConfig.Channels[i].Name);
                        NetworkConfig.EncryptedChannelsHashSet.Add(NetworkConfig.Channels[i].Name);
                    }
                    addedEncryptedChannels.Add(NetworkConfig.Channels[i].Name);
                }
            }

            HashSet<string> channelNames = new HashSet<string>();
            //Register internal channels
            for (int i = 0; i < internalChannels.Count; i++)
            {
                if (channelNames.Contains(internalChannels[i].Name))
                {
                    if (LogHelper.CurrentLogLevel <= LogLevel.Normal) LogHelper.LogWarning("Duplicate channel name: " + NetworkConfig.Channels[i].Name);
                    continue;
                }
                int channelId = NetworkConfig.NetworkTransport.AddChannel(internalChannels[i].Type, settings);
                MessageManager.channels.Add(internalChannels[i].Name, channelId);
                channelNames.Add(internalChannels[i].Name);
                MessageManager.reverseChannels.Add(channelId, internalChannels[i].Name);
            }

            NetworkConfig.RegisteredScenes.Sort();
            if (NetworkConfig.EnableSceneSwitching)
            {
                for (int i = 0; i < NetworkConfig.RegisteredScenes.Count; i++)
                {
                    NetworkSceneManager.registeredSceneNames.Add(NetworkConfig.RegisteredScenes[i]);
                    NetworkSceneManager.sceneIndexToString.Add((uint)i, NetworkConfig.RegisteredScenes[i]);
                    NetworkSceneManager.sceneNameToIndex.Add(NetworkConfig.RegisteredScenes[i], (uint)i);
                }

                NetworkSceneManager.SetCurrentSceneIndex();
            }

            //Register user channels
            NetworkConfig.Channels = NetworkConfig.Channels.OrderBy(x => x.Name).ToList();
            for (int i = 0; i < NetworkConfig.Channels.Count; i++)
            {
                if(channelNames.Contains(NetworkConfig.Channels[i].Name))
                {
                    if (LogHelper.CurrentLogLevel <= LogLevel.Normal) LogHelper.LogWarning("Duplicate channel name: " + NetworkConfig.Channels[i].Name);
                    continue;
                }
                int channelId = NetworkConfig.NetworkTransport.AddChannel(NetworkConfig.Channels[i].Type, settings);
                MessageManager.channels.Add(NetworkConfig.Channels[i].Name, channelId);
                channelNames.Add(NetworkConfig.Channels[i].Name);
                MessageManager.reverseChannels.Add(channelId, NetworkConfig.Channels[i].Name);
            }

            //Add internal messagetypes directly
            MessageManager.messageTypes.Add("MLAPI_CONNECTION_REQUEST", 0);
            MessageManager.messageTypes.Add("MLAPI_CONNECTION_APPROVED", 1);
            MessageManager.messageTypes.Add("MLAPI_ADD_OBJECT", 2);
            MessageManager.messageTypes.Add("MLAPI_CLIENT_DISCONNECT", 3);
            MessageManager.messageTypes.Add("MLAPI_DESTROY_OBJECT", 4);
            MessageManager.messageTypes.Add("MLAPI_SWITCH_SCENE", 5);
            MessageManager.messageTypes.Add("MLAPI_SPAWN_POOL_OBJECT", 6);
            MessageManager.messageTypes.Add("MLAPI_DESTROY_POOL_OBJECT", 7);
            MessageManager.messageTypes.Add("MLAPI_CHANGE_OWNER", 8);
            //MessageManager.messageTypes.Add("MLAPI_SYNC_VAR_UPDATE", 9); //NOT IN USE
            MessageManager.messageTypes.Add("MLAPI_ADD_OBJECTS", 10);
            MessageManager.messageTypes.Add("MLAPI_TIME_SYNC", 11);
            MessageManager.messageTypes.Add("MLAPI_COMMAND", 12);
            MessageManager.messageTypes.Add("MLAPI_RPC", 13);
            MessageManager.messageTypes.Add("MLAPI_TARGET", 14);
            //MessageManager.messageTypes.Add("MLAPI_SET_VISIBILITY", 15); //NOT IN USE
            MessageManager.messageTypes.Add("MLAPI_NETWORKED_VAR_DELTA", 16);
            MessageManager.messageTypes.Add("MLAPI_NETWORKED_VAR_UPDATE", 17);

            //These are message types concidered to be user level since they belong to prototype components
            List<MessageType> messageTypes = new List<MessageType>(NetworkConfig.MessageTypes)
            {
                new MessageType()
                {
                    Name = "MLAPI_OnRecieveTransformFromClient",
                    Passthrough = false
                },
                new MessageType()
                {
                    Name = "MLAPI_OnRecieveTransformFromServer",
                    Passthrough = false
                },
                new MessageType()
                {
                    Name = "MLAPI_HandleAnimationMessage",
                    Passthrough = false
                },
                new MessageType()
                {
                    Name = "MLAPI_HandleAnimationParameterMessage",
                    Passthrough = false
                },
                new MessageType()
                {
                    Name = "MLAPI_HandleAnimationTriggerMessage",
                    Passthrough = false
                },
                new MessageType()
                {
                    Name = "MLAPI_OnNavMeshStateUpdate",
                    Passthrough = false
                },
                new MessageType()
                {
                    Name = "MLAPI_OnNavMeshCorrectionUpdate",
                    Passthrough = false
                }
            };

            //Sort user messages
            messageTypes = messageTypes.OrderBy(x => x.Name).ToList();

            //0-32 are reserved for MLAPI messages  
            ushort messageId = 32;
            for (ushort i = 0; i < messageTypes.Count; i++)
            {
                MessageManager.messageTypes.Add(messageTypes[i].Name, messageId);
                MessageManager.reverseMessageTypes.Add(messageId, messageTypes[i].Name);
                messageId++;
            }

            if (NetworkConfig.AllowPassthroughMessages)
            {
                HashSet<string> addedPassthroughMessages = new HashSet<string>();
                for (int i = 0; i < NetworkConfig.MessageTypes.Count; i++)
                {
                    if (addedPassthroughMessages.Contains(NetworkConfig.MessageTypes[i].Name))
                    {
                        if (LogHelper.CurrentLogLevel <= LogLevel.Normal) LogHelper.LogWarning("Duplicate passthrough message type " + NetworkConfig.MessageTypes[i].Name);
                        continue;
                    }
                    if (NetworkConfig.MessageTypes[i].Passthrough)
                    {
                        NetworkConfig.PassthroughMessageHashSet.Add(MessageManager.messageTypes[NetworkConfig.MessageTypes[i].Name]);
                        addedPassthroughMessages.Add(NetworkConfig.MessageTypes[i].Name);
                    }
                }
            }

            return settings;
        }

        private void SpawnSceneObjects()
        {
            if (NetworkConfig.EnableSceneSwitching)
            {
                SpawnManager.MarkSceneObjects();
                if (isServer && NetworkConfig.HandleObjectSpawning)
                {
                    NetworkedObject[] networkedObjects = FindObjectsOfType<NetworkedObject>();
                    for (int i = 0; i < networkedObjects.Length; i++)
                    {
                        if (networkedObjects[i].sceneObject == null || networkedObjects[i].sceneObject == true)
                            networkedObjects[i].Spawn();
                    }
                }
            }
        }

        /// <summary>
        /// Starts a server
        /// </summary>
        public void StartServer()
        {
            if (LogHelper.CurrentLogLevel <= LogLevel.Developer) LogHelper.LogInfo("StartServer()");
            if (isServer || isClient)
            {
                if (LogHelper.CurrentLogLevel <= LogLevel.Normal) LogHelper.LogWarning("Cannot start server while an instance is already running");
                return;
            }

            if (NetworkConfig.ConnectionApproval)
            {
                if (ConnectionApprovalCallback == null)
                {
                    if (LogHelper.CurrentLogLevel <= LogLevel.Normal) LogHelper.LogWarning("No ConnectionApproval callback defined. Connection approval will timeout");
                }
            }

            object settings = Init(true);
            NetworkConfig.NetworkTransport.RegisterServerListenSocket(settings);

            isServer = true;
            isClient = false;
            isListening = true;

            SpawnSceneObjects();

            if (OnServerStarted != null)
                OnServerStarted.Invoke();
        }

        /// <summary>
        /// Starts a client
        /// </summary>
        public void StartClient()
        {
            if (LogHelper.CurrentLogLevel <= LogLevel.Developer) LogHelper.LogInfo("StartClient()");
            if (isServer || isClient)
            {
                if (LogHelper.CurrentLogLevel <= LogLevel.Normal) LogHelper.LogWarning("Cannot start client while an instance is already running");
                return;
            }

            object settings = Init(false);
            byte error;
            NetworkConfig.NetworkTransport.Connect(NetworkConfig.ConnectAddress, NetworkConfig.ConnectPort, settings, out error);
            isServer = false;
            isClient = true;
            isListening = true;
        }

        /// <summary>
        /// Stops the running server
        /// </summary>
        public void StopServer()
        {
            if (LogHelper.CurrentLogLevel <= LogLevel.Developer) LogHelper.LogInfo("StopServer()");
            HashSet<uint> disconnectedIds = new HashSet<uint>();
            //Don't know if I have to disconnect the clients. I'm assuming the NetworkTransport does all the cleaning on shtudown. But this way the clients get a disconnect message from server (so long it does't get lost)
            foreach (KeyValuePair<uint, NetworkedClient> pair in ConnectedClients)
            {
                if(!disconnectedIds.Contains(pair.Key))
                {
                    disconnectedIds.Add(pair.Key);
                    if (pair.Key == NetworkConfig.NetworkTransport.HostDummyId ||
                        pair.Key == NetworkConfig.NetworkTransport.InvalidDummyId)
                        continue;

                    NetworkConfig.NetworkTransport.DisconnectClient(pair.Key);
                }
            }
            foreach (uint clientId in pendingClients)
            {
                if (!disconnectedIds.Contains(clientId))
                {
                    disconnectedIds.Add(clientId);
                    if (clientId == NetworkConfig.NetworkTransport.HostDummyId ||
                        clientId == NetworkConfig.NetworkTransport.InvalidDummyId)
                        continue;
                    NetworkConfig.NetworkTransport.DisconnectClient(clientId);
                }
            }
            isServer = false;
            Shutdown();
        }

        /// <summary>
        /// Stops the running host
        /// </summary>
        public void StopHost()
        {
            if (LogHelper.CurrentLogLevel <= LogLevel.Developer) LogHelper.LogInfo("StopHost()");
            isServer = false;
            isClient = false;
            StopServer();
            //We don't stop client since we dont actually have a transport connection to our own host. We just handle host messages directly in the MLAPI
        }

        /// <summary>
        /// Stops the running client
        /// </summary>
        public void StopClient()
        {
            if (LogHelper.CurrentLogLevel <= LogLevel.Developer) LogHelper.LogInfo("StopClient()");
            isClient = false;
            NetworkConfig.NetworkTransport.DisconnectFromServer();
            isConnectedClients = false;
            Shutdown();
        }

        /// <summary>
        /// Starts a Host
        /// </summary>
        public void StartHost(Vector3? pos = null, Quaternion? rot = null, int prefabId = -1)
        {
            if (LogHelper.CurrentLogLevel <= LogLevel.Developer) LogHelper.LogInfo("StartHost()");
            if (isServer || isClient)
            {
                if (LogHelper.CurrentLogLevel <= LogLevel.Normal) LogHelper.LogWarning("Cannot start host while an instance is already running");
                return;
            }

            if (NetworkConfig.ConnectionApproval)
            {
                if (ConnectionApprovalCallback == null)
                {
                    if (LogHelper.CurrentLogLevel <= LogLevel.Normal) LogHelper.LogWarning("No ConnectionApproval callback defined. Connection approval will timeout");
                }
            }
            object settings = Init(true);
            NetworkConfig.NetworkTransport.RegisterServerListenSocket(settings);

            isServer = true;
            isClient = true;
            isListening = true;

            uint hostClientId = NetworkConfig.NetworkTransport.HostDummyId;
            ConnectedClients.Add(hostClientId, new NetworkedClient()
            {
                ClientId = hostClientId
            });
            ConnectedClientsList.Add(ConnectedClients[hostClientId]);

            if (NetworkConfig.HandleObjectSpawning)
            {
                prefabId = prefabId == -1 ? NetworkConfig.NetworkPrefabIds[NetworkConfig.PlayerPrefabName] : prefabId;
                SpawnManager.CreateSpawnedObject(prefabId, 0, hostClientId, true, pos.GetValueOrDefault(), rot.GetValueOrDefault(), null, false, false);
            }

            SpawnSceneObjects();

            if (OnServerStarted != null)
                OnServerStarted.Invoke();
        }

        private void OnEnable()
        {
            if (singleton != null && singleton != this)
            {
                Destroy(this.gameObject);
            }
            else
            {
                singleton = this;
                if (DontDestroy)
                    DontDestroyOnLoad(gameObject);
                if (RunInBackground)
                    Application.runInBackground = true;
            }
        }
        
        private void OnDestroy()
        {
            if (singleton != null && singleton == this)
            {
                singleton = null;
                Shutdown();  
            }
        }

        private void Shutdown()
        {
            if (LogHelper.CurrentLogLevel <= LogLevel.Developer) LogHelper.LogInfo("Shutdown()");
            NetworkProfiler.Stop();
            isListening = false;
            isServer = false;
            isClient = false;
            SpawnManager.DestroyNonSceneObjects();

            if (NetworkConfig != null && NetworkConfig.NetworkTransport != null) //The Transport is set during Init time, thus it is possible for the Transport to be null
                NetworkConfig.NetworkTransport.Shutdown();
        }

        private float lastReceiveTickTime;
        private float lastSendTickTime;
        private float lastEventTickTime;
        private float eventOvershootCounter;
        private float lastTimeSyncTime;
        private void Update()
        {
            if(isListening)
            {
                if((NetworkTime - lastSendTickTime >= (1f / NetworkConfig.SendTickrate)) || NetworkConfig.SendTickrate <= 0)
                {
                    NetworkedObject.NetworkedVarPrepareSend();
                    foreach (KeyValuePair<uint, NetworkedClient> pair in ConnectedClients)
                    {
                        byte error;
                        NetworkConfig.NetworkTransport.SendQueue(pair.Key, out error);
                        if (LogHelper.CurrentLogLevel <= LogLevel.Developer) LogHelper.LogInfo("Send Pending Queue: " + pair.Key);
                    }
                    lastSendTickTime = NetworkTime;
                }
                if((NetworkTime - lastReceiveTickTime >= (1f / NetworkConfig.ReceiveTickrate)) || NetworkConfig.ReceiveTickrate <= 0)
                {
                    NetworkProfiler.StartTick(TickType.Receive);
                    NetEventType eventType;
                    int processedEvents = 0;
                    do
                    {
                        processedEvents++;
                        uint clientId;
                        int channelId;
                        int receivedSize;
                        byte error;
                        eventType = NetworkConfig.NetworkTransport.PollReceive(out clientId, out channelId, ref messageBuffer, messageBuffer.Length, out receivedSize, out error);

                        switch (eventType)
                        {
                            case NetEventType.Connect:
                                NetworkProfiler.StartEvent(TickType.Receive, (uint)receivedSize, MessageManager.reverseChannels[channelId], "TRANSPORT_CONNECT");
                                if (isServer)
                                {
                                    if (LogHelper.CurrentLogLevel <= LogLevel.Developer) LogHelper.LogInfo("Client Connected");
                                    pendingClients.Add(clientId);
                                    StartCoroutine(ApprovalTimeout(clientId));
                                }
                                else
                                {
                                    if (LogHelper.CurrentLogLevel <= LogLevel.Developer) LogHelper.LogInfo("Connected");
#if !DISABLE_CRYPTOGRAPHY
                                    byte[] diffiePublic = new byte[0];
                                    if(NetworkConfig.EnableEncryption)
                                    {
                                        clientDiffieHellman = new EllipticDiffieHellman(EllipticDiffieHellman.DEFAULT_CURVE, EllipticDiffieHellman.DEFAULT_GENERATOR, EllipticDiffieHellman.DEFAULT_ORDER);
                                        diffiePublic = clientDiffieHellman.GetPublicKey();
                                    }
#endif

                                    using (BitWriterDeprecated writer = BitWriterDeprecated.Get())
                                    {
                                        writer.WriteULong(NetworkConfig.GetConfig());
#if !DISABLE_CRYPTOGRAPHY
                                        if (NetworkConfig.EnableEncryption)      
                                            writer.WriteByteArray(diffiePublic);
#endif

                                        if (NetworkConfig.ConnectionApproval)
                                            writer.WriteByteArray(NetworkConfig.ConnectionData);

                                        InternalMessageHandler.Send(clientId, "MLAPI_CONNECTION_REQUEST", "MLAPI_INTERNAL", writer, null, null, true);
                                    }
                                }
                                NetworkProfiler.EndEvent();
                                break;
                            case NetEventType.Data:
                                if (LogHelper.CurrentLogLevel <= LogLevel.Developer) LogHelper.LogInfo("Incomming Data From " + clientId + " : " + receivedSize + " bytes");

                                HandleIncomingData(clientId, messageBuffer, channelId, (uint)receivedSize);
                                break;
                            case NetEventType.Disconnect:
                                NetworkProfiler.StartEvent(TickType.Receive, 0, "NONE", "TRANSPORT_DISCONNECT");
                                if (LogHelper.CurrentLogLevel <= LogLevel.Developer) LogHelper.LogInfo("Disconnect Event From " + clientId);

                                if (isServer)
                                    OnClientDisconnectFromServer(clientId);
                                else
                                {
                                    isConnectedClients = false;
                                    StopClient();
                                }

                                if (OnClientDisconnectCallback != null)
                                    OnClientDisconnectCallback.Invoke(clientId);
                                NetworkProfiler.EndEvent();
                                break;
                        }
                        // Only do another iteration if: there are no more messages AND (there is no limit to max events or we have processed less than the maximum)
                    } while (isListening && (eventType != NetEventType.Nothing && (NetworkConfig.MaxReceiveEventsPerTickRate <= 0 || processedEvents < NetworkConfig.MaxReceiveEventsPerTickRate)));
                    lastReceiveTickTime = NetworkTime;
                    NetworkProfiler.EndTick();
                }

                if (isServer && ((NetworkTime - lastEventTickTime >= (1f / NetworkConfig.EventTickrate))))
                {
                    NetworkProfiler.StartTick(TickType.Event);
                    eventOvershootCounter += ((NetworkTime - lastEventTickTime) - (1f / NetworkConfig.EventTickrate));
                    LagCompensationManager.AddFrames();
                    lastEventTickTime = NetworkTime;
                    NetworkProfiler.EndTick();
                }
                else if (isServer && eventOvershootCounter >= ((1f / NetworkConfig.EventTickrate)))
                {
                    NetworkProfiler.StartTick(TickType.Event);
                    //We run this one to compensate for previous update overshoots.
                    eventOvershootCounter -= (1f / NetworkConfig.EventTickrate);
                    LagCompensationManager.AddFrames();
                    NetworkProfiler.EndTick();
                }

                if (isServer && NetworkConfig.EnableTimeResync && NetworkTime - lastTimeSyncTime >= 30)
                {
                    NetworkProfiler.StartTick(TickType.Event);
                    SyncTime();
                    lastTimeSyncTime = NetworkTime;
                    NetworkProfiler.EndTick();
                }

                NetworkTime += Time.unscaledDeltaTime;
            }
        }

        private IEnumerator ApprovalTimeout(uint clientId)
        {
            float timeStarted = NetworkTime;
            //We yield every frame incase a pending client disconnects and someone else gets its connection id
            while (NetworkTime - timeStarted < NetworkConfig.ClientConnectionBufferTimeout && pendingClients.Contains(clientId))
            {
                yield return null;
            }
            if(pendingClients.Contains(clientId) && !ConnectedClients.ContainsKey(clientId))
            {
                //Timeout
                if (LogHelper.CurrentLogLevel <= LogLevel.Developer) LogHelper.LogInfo("Client " + clientId + " Handshake Timed Out");
                DisconnectClient(clientId);
            }
        }

        private void HandleIncomingData(uint clientId, byte[] data, int channelId, uint totalSize)
        {
            if (LogHelper.CurrentLogLevel <= LogLevel.Developer) LogHelper.LogInfo("Unwrapping Data Header");
            using (BitReaderDeprecated reader = BitReaderDeprecated.Get(data))
            {
                ushort messageType = reader.ReadUShort();
                bool targeted = reader.ReadBool();
                uint targetNetworkId = 0;
                ushort networkOrderId = 0;
                if (targeted)
                {
                    targetNetworkId = reader.ReadUInt();
                    networkOrderId = reader.ReadUShort();
                }
                bool isPassthrough = reader.ReadBool();

                uint passthroughOrigin = 0;
                uint passthroughTarget = 0;

                if (isPassthrough && isServer)
                    passthroughTarget = reader.ReadUInt();
                else if (isPassthrough && !isServer)
                    passthroughOrigin = reader.ReadUInt();

                long headerBitSize = BitWriterDeprecated.GetBitCount(messageType) + BitWriterDeprecated.GetBitCount(targeted);
                if (targeted) headerBitSize += BitWriterDeprecated.GetBitCount(targetNetworkId) + BitWriterDeprecated.GetBitCount(networkOrderId);
                headerBitSize += BitWriterDeprecated.GetBitCount(isPassthrough);
                if (isPassthrough && isServer)
                    headerBitSize += BitWriterDeprecated.GetBitCount(passthroughTarget);
                else if (isPassthrough && !isServer)
                    headerBitSize += BitWriterDeprecated.GetBitCount(passthroughOrigin);
                
                uint headerByteSize = (uint)Math.Ceiling(headerBitSize / 8d);
                NetworkProfiler.StartEvent(TickType.Receive, totalSize - headerByteSize, channelId, messageType);

                if (LogHelper.CurrentLogLevel <= LogLevel.Developer) LogHelper.LogInfo("Data Header" + 
                    ":messageHeader=" + messageType + 
                    ":targeted=" + targeted + 
                    ":targetNetworkId=" + targetNetworkId + 
                    ":targetBehaviourIndex=" + networkOrderId + 
                    ":passthrough=" + isPassthrough + 
                    ":passthroughOrigin=" + passthroughOrigin +
                    ":passthroughTarget=" + passthroughTarget);

                //Client tried to send a network message that was not the connection request before he was accepted.
                if (isServer && pendingClients.Contains(clientId) && messageType != 0)
                {
                    if (LogHelper.CurrentLogLevel <= LogLevel.Normal) LogHelper.LogWarning("Message recieved from clientId " + clientId + " before it has been accepted");
                    return;
                }

                reader.SkipPadded();
#if !DISABLE_CRYPTOGRAPHY
                byte[] readBuffer = null;
                if (NetworkConfig.EncryptedChannelsHashSet.Contains(MessageManager.reverseChannels[channelId]))
                {
                    if (LogHelper.CurrentLogLevel <= LogLevel.Developer) LogHelper.LogInfo("Decrypting message body");
                    //Encrypted message
                    if (isServer)
                        readBuffer = CryptographyHelper.Decrypt(reader.ReadByteArray(), ConnectedClients[clientId].AesKey);
                    else
                        readBuffer = CryptographyHelper.Decrypt(reader.ReadByteArray(), clientAesKey);
                }

                using (BitReaderDeprecated messageReader = readBuffer == null ? reader : BitReaderDeprecated.Get(readBuffer))
#else
                using (BitReader messageReader = reader)
#endif
                {
                    if (isServer && isPassthrough && !NetworkConfig.PassthroughMessageHashSet.Contains(messageType))
                    {
                        if (LogHelper.CurrentLogLevel <= LogLevel.Normal) LogHelper.LogWarning("Client " + clientId + " tried to send a passthrough message for a messageType not registered as passthrough");
                        messageReader.Dispose();
                        return;
                    }
                    else if (isClient && isPassthrough && !NetworkConfig.PassthroughMessageHashSet.Contains(messageType))
                    {
                        if (LogHelper.CurrentLogLevel <= LogLevel.Normal) LogHelper.LogWarning("Server tried to send a passthrough message for a messageType not registered as passthrough");
                        messageReader.Dispose();
                        return;
                    }
                    else if (isServer && isPassthrough)
                    {
                        if (!ConnectedClients.ContainsKey(passthroughTarget))
                        {
                            if (LogHelper.CurrentLogLevel <= LogLevel.Normal) LogHelper.LogWarning("Passthrough message was sent with invalid target: " + passthroughTarget + " from client " + clientId);
                            messageReader.Dispose();
                            return;
                        }
                        uint? netIdTarget = null;
                        ushort? netOrderId = null;
                        if (targeted)
                        {
                            netIdTarget = targetNetworkId;
                            netOrderId = networkOrderId;
                        }
                        InternalMessageHandler.PassthroughSend(passthroughTarget, clientId, messageType, channelId, messageReader, netIdTarget, netOrderId);
                        return;
                    }

                    if (messageType >= 32)
                    {
                        #region CUSTOM MESSAGE
                        //Custom message, invoke all message handlers
                        if (targeted)
                        {
                            if (!SpawnManager.SpawnedObjects.ContainsKey(targetNetworkId))
                            {
                                if (LogHelper.CurrentLogLevel <= LogLevel.Normal) LogHelper.LogWarning("No target for message found");
                                messageReader.Dispose();
                                return;
                            }
                            else if (!SpawnManager.SpawnedObjects[targetNetworkId].targetMessageActions.ContainsKey(networkOrderId))
                            {
                                if (LogHelper.CurrentLogLevel <= LogLevel.Normal) LogHelper.LogWarning("No target messageType for message found");
                                messageReader.Dispose();
                                return;
                            }
                            else if (!SpawnManager.SpawnedObjects[targetNetworkId].targetMessageActions[networkOrderId].ContainsKey(messageType))
                            {
                                if (LogHelper.CurrentLogLevel <= LogLevel.Normal) LogHelper.LogWarning("No target found with the given messageType");
                                messageReader.Dispose();
                                return;
                            }
                            if (SpawnManager.SpawnedObjects[targetNetworkId].targetMessageActions[networkOrderId].ContainsKey(messageType))
                            {
                                SpawnManager.SpawnedObjects[targetNetworkId].targetMessageActions[networkOrderId][messageType].Invoke(clientId, messageReader);
                            }
                        }
                        else
                        {
                            foreach (KeyValuePair<int, Action<uint, BitReaderDeprecated>> pair in MessageManager.messageCallbacks[messageType])
                            {
                                if (isPassthrough)
                                    pair.Value(passthroughOrigin, messageReader);
                                else
                                    pair.Value(clientId, messageReader);
                            }
                        }
                        #endregion
                    }
                    else
                    {
                        #region INTERNAL MESSAGE
                        //MLAPI message
                        switch (messageType)
                        {
                            case 0: //Client to server > sends connection buffer
                                if (isServer)
                                    InternalMessageHandler.HandleConnectionRequest(clientId, messageReader, channelId);
                                break;
                            case 1: //Server informs client it has been approved:
                                if (isClient)
                                    InternalMessageHandler.HandleConnectionApproved(clientId, messageReader, channelId);
                                break;
                            case 2:
                                //Server informs client another client connected
                                //MLAPI_ADD_OBJECT
                                if (isClient)
                                    InternalMessageHandler.HandleAddObject(clientId, messageReader, channelId);
                                break;
                            case 3:
                                //Server informs client another client disconnected
                                //MLAPI_CLIENT_DISCONNECT
                                if (isClient)
                                    InternalMessageHandler.HandleClientDisconnect(clientId, messageReader, channelId);
                                break;
                            case 4:
                                //Server infroms clients to destroy an object
                                if (isClient)
                                    InternalMessageHandler.HandleDestroyObject(clientId, messageReader, channelId);
                                break;
                            case 5:
                                //Scene switch
                                if (isClient)
                                    InternalMessageHandler.HandleSwitchScene(clientId, messageReader, channelId);
                                break;
                            case 6: //Spawn pool object
                                if (isClient)
                                    InternalMessageHandler.HandleSpawnPoolObject(clientId, messageReader, channelId);
                                break;
                            case 7: //Destroy pool object
                                if (isClient)
                                    InternalMessageHandler.HandleDestroyPoolObject(clientId, messageReader, channelId);
                                break;
                            case 8: //Change owner
                                if (isClient)
                                    InternalMessageHandler.HandleChangeOwner(clientId, messageReader, channelId);
                                break;
                            case 9: //UNUSED
                                break;
                            case 10:
                                if (isClient) //MLAPI_ADD_OBJECTS (plural)
                                    InternalMessageHandler.HandleAddObjects(clientId, messageReader, channelId);
                                break;
                            case 11:
                                if (isClient)
                                    InternalMessageHandler.HandleTimeSync(clientId, messageReader, channelId);
                                break;
                            case 12:
                                if (isServer)
                                    InternalMessageHandler.HandleCommand(clientId, messageReader, channelId);
                                break;
                            case 13:
                                if (isClient)
                                    InternalMessageHandler.HandleRpc(clientId, messageReader, channelId);
                                break;
                            case 14:
                                if (isClient)
                                    InternalMessageHandler.HandleTargetRpc(clientId, messageReader, channelId);
                                break;
                            case 15: //UNUSED
                                break;
                            case 16:
                                // Handled on both client and server
                                InternalMessageHandler.HandleNetworkedVarDelta(clientId, messageReader, channelId);
                                break;
                            case 17:
                                InternalMessageHandler.HandleNetworkedVarUpdate(clientId, messageReader, channelId);
                                break;
                        }
                        #endregion
                    }
                }
                NetworkProfiler.EndEvent();
            }
        }

        internal void DisconnectClient(uint clientId)
        {
            if (!isServer)
                return;

            if (pendingClients.Contains(clientId))
                pendingClients.Remove(clientId);

            if (ConnectedClients.ContainsKey(clientId))
                ConnectedClients.Remove(clientId);
      
            ConnectedClientsList.RemoveAll(x => x.ClientId == clientId); // :(

#if !DISABLE_CRYPTOGRAPHY
            if (diffieHellmanPublicKeys.ContainsKey(clientId))
                diffieHellmanPublicKeys.Remove(clientId);
#endif

            NetworkConfig.NetworkTransport.DisconnectClient(clientId);
        }

        internal void OnClientDisconnectFromServer(uint clientId)
        {
            if (pendingClients.Contains(clientId))
                pendingClients.Remove(clientId);
            if (ConnectedClients.ContainsKey(clientId))
            {
                if(NetworkConfig.HandleObjectSpawning)
                {
                    if (ConnectedClients[clientId].PlayerObject != null)
                        Destroy(ConnectedClients[clientId].PlayerObject.gameObject);
                    for (int i = 0; i < ConnectedClients[clientId].OwnedObjects.Count; i++)
                    {
                        if (ConnectedClients[clientId].OwnedObjects[i] != null)
                            Destroy(ConnectedClients[clientId].OwnedObjects[i].gameObject);
                    }
                }
                ConnectedClientsList.RemoveAll(x => x.ClientId == clientId);
                ConnectedClients.Remove(clientId);
            }

            if (isServer)
            {
<<<<<<< HEAD
                foreach (KeyValuePair<uint, NetworkedObject> pair in SpawnManager.spawnedObjects)
                    pair.Value.observers.Remove(clientId);

                using (BitWriterDeprecated writer = BitWriterDeprecated.Get())
=======
                using (BitWriter writer = BitWriter.Get())
>>>>>>> b300c115
                {
                    writer.WriteUInt(clientId);
                    InternalMessageHandler.Send("MLAPI_CLIENT_DISCONNECT", "MLAPI_INTERNAL", writer, clientId, null);
                }
            }
        }

        private void SyncTime()
        {
            if (LogHelper.CurrentLogLevel <= LogLevel.Developer) LogHelper.LogInfo("Syncing Time To Clients");
            using (BitWriterDeprecated writer = BitWriterDeprecated.Get())
            {
                writer.WriteFloat(NetworkTime);
                int timestamp = NetworkConfig.NetworkTransport.GetNetworkTimestamp();
                writer.WriteInt(timestamp);
                InternalMessageHandler.Send("MLAPI_TIME_SYNC", "MLAPI_TIME_SYNC", writer, null);
            }
        }

        internal void HandleApproval(uint clientId, int prefabId, bool approved, Vector3 position, Quaternion rotation)
        {
            if(approved)
            {
                //Inform new client it got approved
                if (pendingClients.Contains(clientId))
                    pendingClients.Remove(clientId);

#if !DISABLE_CRYPTOGRAPHY
                byte[] aesKey = new byte[0];
                byte[] publicKey = new byte[0];
                byte[] publicKeySignature = new byte[0];
                if (NetworkConfig.EnableEncryption)
                {
                    EllipticDiffieHellman diffieHellman = new EllipticDiffieHellman(EllipticDiffieHellman.DEFAULT_CURVE, EllipticDiffieHellman.DEFAULT_GENERATOR, EllipticDiffieHellman.DEFAULT_ORDER);
                    aesKey = diffieHellman.GetSharedSecret(diffieHellmanPublicKeys[clientId]);
                    publicKey = diffieHellman.GetPublicKey();

                    if (diffieHellmanPublicKeys.ContainsKey(clientId))
                        diffieHellmanPublicKeys.Remove(clientId);

                    if (NetworkConfig.SignKeyExchange)
                    {
                        using (RSACryptoServiceProvider rsa = new RSACryptoServiceProvider())
                        {
                            rsa.PersistKeyInCsp = false;
                            rsa.FromXmlString(NetworkConfig.RSAPrivateKey);
                            publicKeySignature = rsa.SignData(publicKey, new SHA512CryptoServiceProvider());
                        }
                    }
                }
#endif

                NetworkedClient client = new NetworkedClient()
                {
                    ClientId = clientId,
#if !DISABLE_CRYPTOGRAPHY
                    AesKey = aesKey
#endif
                };
                ConnectedClients.Add(clientId, client);
                ConnectedClientsList.Add(client);

                NetworkedObject netObject = null;
                if(NetworkConfig.HandleObjectSpawning)
                {
                    prefabId = prefabId == -1 ? NetworkConfig.NetworkPrefabIds[NetworkConfig.PlayerPrefabName] : prefabId;
                    netObject = SpawnManager.CreateSpawnedObject(prefabId, 0, clientId, true, position, rotation, null, false, false);
                    ConnectedClients[clientId].PlayerObject = netObject;
                }

                int amountOfObjectsToSend = SpawnManager.SpawnedObjects.Values.Count;

                using (BitWriterDeprecated writer = BitWriterDeprecated.Get())
                {
                    writer.WriteUInt(clientId);
                    if (NetworkConfig.EnableSceneSwitching)
                        writer.WriteUInt(NetworkSceneManager.CurrentSceneIndex);

#if !DISABLE_CRYPTOGRAPHY
                    if (NetworkConfig.EnableEncryption)
                    {
                        writer.WriteByteArray(publicKey);
                        if (NetworkConfig.SignKeyExchange)
                            writer.WriteByteArray(publicKeySignature);
                    }
#endif

                    writer.WriteFloat(NetworkTime);
                    writer.WriteInt(NetworkConfig.NetworkTransport.GetNetworkTimestamp());

                    writer.WriteInt(ConnectedClients.Count - 1);

                    foreach (KeyValuePair<uint, NetworkedClient> item in ConnectedClients)
                    {
                        //Our own ID. Already added as the first one above
                        if (item.Key == clientId)
                            continue;
                        writer.WriteUInt(item.Key); //ClientId
                    }
                    if (NetworkConfig.HandleObjectSpawning)
                    {
                        writer.WriteInt(amountOfObjectsToSend);

                        foreach (KeyValuePair<uint, NetworkedObject> pair in SpawnManager.SpawnedObjects)
                        {
                            writer.WriteBool(pair.Value.isPlayerObject);
                            writer.WriteUInt(pair.Value.NetworkId);
                            writer.WriteUInt(pair.Value.OwnerClientId);
                            writer.WriteInt(NetworkConfig.NetworkPrefabIds[pair.Value.NetworkedPrefabName]);
                            writer.WriteBool(pair.Value.gameObject.activeInHierarchy);
                            writer.WriteBool(pair.Value.sceneObject == null ? true : pair.Value.sceneObject.Value);

                            writer.WriteFloat(pair.Value.transform.position.x);
                            writer.WriteFloat(pair.Value.transform.position.y);
                            writer.WriteFloat(pair.Value.transform.position.z);

                            writer.WriteFloat(pair.Value.transform.rotation.eulerAngles.x);
                            writer.WriteFloat(pair.Value.transform.rotation.eulerAngles.y);
                            writer.WriteFloat(pair.Value.transform.rotation.eulerAngles.z);

                            pair.Value.WriteNetworkedVarData(writer, clientId);
                        }
                    }
                    InternalMessageHandler.Send(clientId, "MLAPI_CONNECTION_APPROVED", "MLAPI_INTERNAL", writer, null, null, true);

                    if (OnClientConnectedCallback != null)
                        OnClientConnectedCallback.Invoke(clientId);
                }

                //Inform old clients of the new player

                foreach (var clientPair in ConnectedClients)
                {
                    if (clientPair.Key == clientId)
                        continue; //The new client.

                    using (BitWriterDeprecated writer = BitWriterDeprecated.Get())
                    {
                        if (NetworkConfig.HandleObjectSpawning)
                        {
                            writer.WriteBool(true);
                            writer.WriteUInt(ConnectedClients[clientId].PlayerObject.GetComponent<NetworkedObject>().NetworkId);
                            writer.WriteUInt(clientId);
                            writer.WriteInt(prefabId);
                            writer.WriteBool(false);

                            writer.WriteFloat(ConnectedClients[clientId].PlayerObject.transform.position.x);
                            writer.WriteFloat(ConnectedClients[clientId].PlayerObject.transform.position.y);
                            writer.WriteFloat(ConnectedClients[clientId].PlayerObject.transform.position.z);

                            writer.WriteFloat(ConnectedClients[clientId].PlayerObject.transform.rotation.eulerAngles.x);
                            writer.WriteFloat(ConnectedClients[clientId].PlayerObject.transform.rotation.eulerAngles.y);
                            writer.WriteFloat(ConnectedClients[clientId].PlayerObject.transform.rotation.eulerAngles.z);

                            writer.WriteBool(false); //No payload data

                            ConnectedClients[clientId].PlayerObject.GetComponent<NetworkedObject>().WriteNetworkedVarData(writer, clientPair.Key);
                        }
                        else
                        {
                            writer.WriteUInt(clientId);
                        }
                        InternalMessageHandler.Send(clientPair.Key, "MLAPI_ADD_OBJECT", "MLAPI_INTERNAL", writer, null);
                    }
                }
            }
            else
            {
                if (pendingClients.Contains(clientId))
                    pendingClients.Remove(clientId);

#if !DISABLE_CRYPTOGRAPHY
                if (diffieHellmanPublicKeys.ContainsKey(clientId))
                    diffieHellmanPublicKeys.Remove(clientId);
#endif

                NetworkConfig.NetworkTransport.DisconnectClient(clientId);
            }
        }
#region SEND METHODS
        /// <summary>
        /// Registers a message handler
        /// </summary>
        /// <param name="name">The MessageType to register</param>
        /// <param name="action">The callback to get invoked whenever a message is received</param>
        /// <returns>HandlerId for the messageHandler that can be used to deregister the messageHandler</returns>
        public int RegisterMessageHandler(string name, Action<uint, BitReaderDeprecated> action)
        {
            if (!MessageManager.messageTypes.ContainsKey(name))
            {
                if (LogHelper.CurrentLogLevel <= LogLevel.Normal) LogHelper.LogWarning("The messageType " + name + " is not registered");
                return -1;
            }
            return MessageManager.AddIncomingMessageHandler(name, action);
        }

        /// <summary>
        /// Deregisters a given message handler
        /// </summary>
        /// <param name="name">The MessageType to deregister</param>
        /// <param name="counter">The messageHandlerId to deregister</param>
        public void DeregisterMessageHandler(string name, int counter)
        {
            MessageManager.RemoveIncomingMessageHandler(name, counter);
        }

        /// <summary>
        /// Sends a buffer to the server from client
        /// </summary>
        /// <param name="messageType">User defined messageType</param>
        /// <param name="channelName">User defined channelName</param>
        /// <param name="data">The binary data to send</param>
        public void SendToServer(string messageType, string channelName, byte[] data)
        {
            if (!MessageManager.messageTypes.ContainsKey(messageType))
            {
                if (LogHelper.CurrentLogLevel <= LogLevel.Normal) LogHelper.LogWarning("Invalid message type \"" + channelName + "\"");
                return;
            }
            if (MessageManager.messageTypes[messageType] < 32)
            {
                if (LogHelper.CurrentLogLevel <= LogLevel.Normal) LogHelper.LogWarning("Sending messages on the internal MLAPI channels is not allowed!");
                return;
            }
            if (isServer)
            {
                if (LogHelper.CurrentLogLevel <= LogLevel.Normal) LogHelper.LogWarning("Server can not send messages to server");
                return;
            }
            using (BitWriterDeprecated writer = BitWriterDeprecated.Get())
            {
                writer.WriteByteArray(data);
                InternalMessageHandler.Send(NetworkingManager.singleton.NetworkConfig.NetworkTransport.ServerNetId, messageType, channelName, writer, null);
            }
        }

        /// <summary>
        /// Sends a buffer to the server from client
        /// </summary>
        /// <param name="messageType">User defined messageType</param>
        /// <param name="channelName">User defined channelName</param>
        /// <param name="writer">The binary data to send</param>
        public void SendToServer(string messageType, string channelName, BitWriterDeprecated writer)
        {
            if (!MessageManager.messageTypes.ContainsKey(messageType))
            {
                if (LogHelper.CurrentLogLevel <= LogLevel.Normal) LogHelper.LogWarning("Invalid message type \"" + channelName + "\"");
                return;
            }
            if (MessageManager.messageTypes[messageType] < 32)
            {
                if (LogHelper.CurrentLogLevel <= LogLevel.Normal) LogHelper.LogWarning("Sending messages on the internal MLAPI channels is not allowed!");
                return;
            }
            if (isServer)
            {
                if (LogHelper.CurrentLogLevel <= LogLevel.Normal) LogHelper.LogWarning("Server can not send messages to server");
                return;
            }
            InternalMessageHandler.Send(NetworkingManager.singleton.NetworkConfig.NetworkTransport.ServerNetId, messageType, channelName, writer, null);
        }

        /// <summary>
        /// Sends a binary serialized class to the server from client 
        /// </summary>
        /// <typeparam name="T">The class type to send</typeparam>
        /// <param name="messageType">User defined messageType</param>
        /// <param name="channelName">User defined channelName</param>
        /// <param name="instance">The instance to send</param>
        public void SendToServer<T>(string messageType, string channelName, T instance)
        {
            SendToServer(messageType, channelName, BinarySerializer.Serialize<T>(instance));
        }

        /// <summary>
        /// Sends a buffer to a client with a given clientId from Server
        /// </summary>
        /// <param name="clientId">The clientId to send the message to</param>
        /// <param name="messageType">User defined messageType</param>
        /// <param name="channelName">User defined channelName</param>
        /// <param name="data">The binary data to send</param>
        public void SendToClient(uint clientId, string messageType, string channelName, byte[] data)
        {
            if (!MessageManager.messageTypes.ContainsKey(messageType))
            {
                if (LogHelper.CurrentLogLevel <= LogLevel.Normal) LogHelper.LogWarning("Invalid message type \"" + channelName + "\"");
                return;
            }
            if (MessageManager.messageTypes[messageType] < 32)
            {
                if (LogHelper.CurrentLogLevel <= LogLevel.Normal) LogHelper.LogWarning("Sending messages on the internal MLAPI channels is not allowed!");
                return;
            }
            if (!isServer && (!NetworkingManager.singleton.NetworkConfig.AllowPassthroughMessages || !NetworkingManager.singleton.NetworkConfig.PassthroughMessageHashSet.Contains(MessageManager.messageTypes[messageType])))
            {
                if (LogHelper.CurrentLogLevel <= LogLevel.Normal) LogHelper.LogWarning("Invalid Passthrough send. Ensure AllowPassthroughMessages are turned on and that the MessageType " + messageType + " is registered as a passthroughMessageType");
                return;
            }
            using (BitWriterDeprecated writer = BitWriterDeprecated.Get())
            {
                writer.WriteByteArray(data);
                InternalMessageHandler.Send(clientId, messageType, channelName, writer, null);
            }
        }


        /// <summary>
        /// Sends a buffer to a client with a given clientId from Server
        /// </summary>
        /// <param name="clientId">The clientId to send the message to</param>
        /// <param name="messageType">User defined messageType</param>
        /// <param name="channelName">User defined channelName</param>
        /// <param name="writer">The binary data to send</param>
        public void SendToClient(uint clientId, string messageType, string channelName, BitWriterDeprecated writer)
        {
            if (!MessageManager.messageTypes.ContainsKey(messageType))
            {
                if (LogHelper.CurrentLogLevel <= LogLevel.Normal) LogHelper.LogWarning("Invalid message type \"" + channelName + "\"");
                return;
            }
            if (MessageManager.messageTypes[messageType] < 32)
            {
                if (LogHelper.CurrentLogLevel <= LogLevel.Normal) LogHelper.LogWarning("Sending messages on the internal MLAPI channels is not allowed!");
                return;
            }
            if (!isServer && (!NetworkingManager.singleton.NetworkConfig.AllowPassthroughMessages || !NetworkingManager.singleton.NetworkConfig.PassthroughMessageHashSet.Contains(MessageManager.messageTypes[messageType])))
            {
                if (LogHelper.CurrentLogLevel <= LogLevel.Normal) LogHelper.LogWarning("Invalid Passthrough send. Ensure AllowPassthroughMessages are turned on and that the MessageType " + messageType + " is registered as a passthroughMessageType");
                return;
            }
            InternalMessageHandler.Send(clientId, messageType, channelName, writer, null);
        }

        /// <summary>
        /// Sends a binary serialized class to a client with a given clientId from Server
        /// </summary>
        /// <typeparam name="T">The class type to send</typeparam>
        /// <param name="clientId">The clientId to send the message to</param>
        /// <param name="messageType">User defined messageType</param>
        /// <param name="channelName">User defined channelName</param>    
        /// <param name="instance">The instance to send</param>
        public void SendToClient<T>(int clientId, string messageType, string channelName, T instance)
        {
            SendToClient(clientId, messageType, channelName, BinarySerializer.Serialize<T>(instance));
        }

        /// <summary>
        /// Sends a buffer to multiple clients from the server
        /// </summary>
        /// <param name="clientIds">The clientId's to send to</param>
        /// <param name="messageType">User defined messageType</param>
        /// <param name="channelName">User defined channelName</param>
        /// <param name="data">The binary data to send</param>
        public void SendToClients(uint[] clientIds, string messageType, string channelName, byte[] data)
        {
            if (!MessageManager.messageTypes.ContainsKey(messageType))
            {
                if (LogHelper.CurrentLogLevel <= LogLevel.Normal) LogHelper.LogWarning("Invalid message type \"" + channelName + "\"");
                return;
            }
            if (MessageManager.messageTypes[messageType] < 32)
            {
                if (LogHelper.CurrentLogLevel <= LogLevel.Normal) LogHelper.LogWarning("Sending messages on the internal MLAPI channels is not allowed!");
                return;
            }
            if (!isServer)
            {
                if (LogHelper.CurrentLogLevel <= LogLevel.Normal) LogHelper.LogWarning("Sending messages from client to other clients is not yet supported");
                return;
            }
            using (BitWriterDeprecated writer = BitWriterDeprecated.Get())
            {
                writer.WriteByteArray(data);
                InternalMessageHandler.Send(clientIds, messageType, channelName, writer, null);
            }
        }

        /// <summary>
        /// Sends a buffer to multiple clients from the server
        /// </summary>
        /// <param name="clientIds">The clientId's to send to</param>
        /// <param name="messageType">User defined messageType</param>
        /// <param name="channelName">User defined channelName</param>
        /// <param name="writer">The binary data to send</param>
        public void SendToClients(uint[] clientIds, string messageType, string channelName, BitWriterDeprecated writer)
        {
            if (!MessageManager.messageTypes.ContainsKey(messageType))
            {
                if (LogHelper.CurrentLogLevel <= LogLevel.Normal) LogHelper.LogWarning("Invalid message type \"" + channelName + "\"");
                return;
            }
            if (MessageManager.messageTypes[messageType] < 32)
            {
                if (LogHelper.CurrentLogLevel <= LogLevel.Normal) LogHelper.LogWarning("Sending messages on the internal MLAPI channels is not allowed!");
                return;
            }
            if (!isServer)
            {
                if (LogHelper.CurrentLogLevel <= LogLevel.Normal) LogHelper.LogWarning("Sending messages from client to other clients is not yet supported");
                return;
            }
            InternalMessageHandler.Send(clientIds, messageType, channelName, writer, null);
        }

        /// <summary>
        /// Sends a binary serialized class to multiple clients from the server
        /// </summary>
        /// <typeparam name="T">The class type to send</typeparam>
        /// <param name="clientIds">The clientId's to send to</param>
        /// <param name="messageType">User defined messageType</param>
        /// <param name="channelName">User defined channelName</param>    
        /// <param name="instance">The instance to send</param>
        public void SendToClients<T>(int[] clientIds, string messageType, string channelName, T instance)
        {
            SendToClients(clientIds, messageType, channelName, BinarySerializer.Serialize<T>(instance));
        }

        /// <summary>
        /// Sends a buffer to multiple clients from the server
        /// </summary>
        /// <param name="clientIds">The clientId's to send to</param>
        /// <param name="messageType">User defined messageType</param>
        /// <param name="channelName">User defined channelName</param>
        /// <param name="data">The binary data to send</param>
        public void SendToClients(List<uint> clientIds, string messageType, string channelName, byte[] data)
        {
            if (!MessageManager.messageTypes.ContainsKey(messageType))
            {
                if (LogHelper.CurrentLogLevel <= LogLevel.Normal) LogHelper.LogWarning("Invalid message type \"" + channelName + "\"");
                return;
            }
            if (MessageManager.messageTypes[messageType] < 32)
            {
                if (LogHelper.CurrentLogLevel <= LogLevel.Normal) LogHelper.LogWarning("Sending messages on the internal MLAPI channels is not allowed!");
                return;
            }
            if (!isServer)
            {
                if (LogHelper.CurrentLogLevel <= LogLevel.Normal) LogHelper.LogWarning("Sending messages from client to other clients is not yet supported");
                return;
            }
            using (BitWriterDeprecated writer = BitWriterDeprecated.Get())
            {
                writer.WriteByteArray(data);
                InternalMessageHandler.Send(clientIds, messageType, channelName, writer, null);
            }
        }

        /// <summary>
        /// Sends a buffer to multiple clients from the server
        /// </summary>
        /// <param name="clientIds">The clientId's to send to</param>
        /// <param name="messageType">User defined messageType</param>
        /// <param name="channelName">User defined channelName</param>
        /// <param name="writer">The binary data to send</param>
        public void SendToClients(List<uint> clientIds, string messageType, string channelName, BitWriterDeprecated writer)
        {
            if (!MessageManager.messageTypes.ContainsKey(messageType))
            {
                if (LogHelper.CurrentLogLevel <= LogLevel.Normal) LogHelper.LogWarning("Invalid message type \"" + channelName + "\"");
                return;
            }
            if (MessageManager.messageTypes[messageType] < 32)
            {
                if (LogHelper.CurrentLogLevel <= LogLevel.Normal) LogHelper.LogWarning("Sending messages on the internal MLAPI channels is not allowed!");
                return;
            }
            if (!isServer)
            {
                if (LogHelper.CurrentLogLevel <= LogLevel.Normal) LogHelper.LogWarning("Sending messages from client to other clients is not yet supported");
                return;
            }
            InternalMessageHandler.Send(clientIds, messageType, channelName, writer, null);
        }

        /// <summary>
        /// Sends a binary serialized class to multiple clients from the server
        /// </summary>
        /// <typeparam name="T">The class type to send</typeparam>
        /// <param name="clientIds">The clientId's to send to</param>
        /// <param name="messageType">User defined messageType</param>
        /// <param name="channelName">User defined channelName</param>    
        /// <param name="instance">The instance to send</param>
        public void SendToClients<T>(List<int> clientIds, string messageType, string channelName, T instance)
        {
            SendToClients(clientIds, messageType, channelName, BinarySerializer.Serialize<T>(instance));
        }

        /// <summary>
        /// Sends a buffer to all clients from the server
        /// </summary>
        /// <param name="messageType">User defined messageType</param>
        /// <param name="channelName">User defined channelName</param>
        /// <param name="data">The binary data to send</param>
        public void SendToClients(string messageType, string channelName, byte[] data)
        {
            if (!MessageManager.messageTypes.ContainsKey(messageType))
            {
                if (LogHelper.CurrentLogLevel <= LogLevel.Normal) LogHelper.LogWarning("Invalid message type \"" + channelName + "\"");
                return;
            }
            if (MessageManager.messageTypes[messageType] < 32)
            {
                if (LogHelper.CurrentLogLevel <= LogLevel.Normal) LogHelper.LogWarning("Sending messages on the internal MLAPI channels is not allowed!");
                return;
            }
            if (!isServer)
            {
                if (LogHelper.CurrentLogLevel <= LogLevel.Normal) LogHelper.LogWarning("Sending messages from client to other clients is not yet supported");
                return;
            }
            using (BitWriterDeprecated writer = BitWriterDeprecated.Get())
            {
                writer.WriteByteArray(data);
                InternalMessageHandler.Send(messageType, channelName, writer, null);
            }
        }

        /// <summary>
        /// Sends a buffer to all clients from the server
        /// </summary>
        /// <param name="messageType">User defined messageType</param>
        /// <param name="channelName">User defined channelName</param>
        /// <param name="writer">The binary data to send</param>
        public void SendToClients(string messageType, string channelName, BitWriterDeprecated writer)
        {
            if (!MessageManager.messageTypes.ContainsKey(messageType))
            {
                if (LogHelper.CurrentLogLevel <= LogLevel.Normal) LogHelper.LogWarning("Invalid message type \"" + channelName + "\"");
                return;
            }
            if (MessageManager.messageTypes[messageType] < 32)
            {
                if (LogHelper.CurrentLogLevel <= LogLevel.Normal) LogHelper.LogWarning("Sending messages on the internal MLAPI channels is not allowed!");
                return;
            }
            if (!isServer)
            {
                if (LogHelper.CurrentLogLevel <= LogLevel.Normal) LogHelper.LogWarning("Sending messages from client to other clients is not yet supported");
                return;
            }
            InternalMessageHandler.Send(messageType, channelName, writer, null);
        }

        /// <summary>
        /// Sends a buffer to all clients from the server
        /// </summary>
        /// <typeparam name="T">The class type to send</typeparam>
        /// <param name="messageType">User defined messageType</param>
        /// <param name="channelName">User defined channelName</param>    
        /// <param name="instance">The instance to send</param>
        public void SendToClients<T>(string messageType, string channelName, T instance)
        {
            SendToClients(messageType, channelName, BinarySerializer.Serialize<T>(instance));
        }

        /// <summary>
        /// Returns the NetworkedObject with a given NetworkId
        /// </summary>
        /// <param name="networkId">The NetworkId</param>
        /// <returns>Returns the NetworkedObject</returns>
        public NetworkedObject GetNetworkedObject(uint networkId)
        {
            return SpawnManager.SpawnedObjects[networkId];
        }
#endregion
    }
}<|MERGE_RESOLUTION|>--- conflicted
+++ resolved
@@ -1067,14 +1067,7 @@
 
             if (isServer)
             {
-<<<<<<< HEAD
-                foreach (KeyValuePair<uint, NetworkedObject> pair in SpawnManager.spawnedObjects)
-                    pair.Value.observers.Remove(clientId);
-
                 using (BitWriterDeprecated writer = BitWriterDeprecated.Get())
-=======
-                using (BitWriter writer = BitWriter.Get())
->>>>>>> b300c115
                 {
                     writer.WriteUInt(clientId);
                     InternalMessageHandler.Send("MLAPI_CLIENT_DISCONNECT", "MLAPI_INTERNAL", writer, clientId, null);
