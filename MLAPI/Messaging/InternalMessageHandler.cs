using System;
using System.IO;
using MLAPI.Configuration;
using MLAPI.Connection;
#if !DISABLE_CRYPTOGRAPHY
using System.Security.Cryptography;
using System.Security.Cryptography.X509Certificates;
#endif
using MLAPI.Security;
using MLAPI.Logging;
using MLAPI.SceneManagement;
using MLAPI.Serialization.Pooled;
using MLAPI.Spawning;
using UnityEngine;
using UnityEngine.Events;
using UnityEngine.SceneManagement;
using System.Collections.Generic;
using MLAPI.Messaging.Buffering;

namespace MLAPI.Messaging
{
    internal static class InternalMessageHandler
    {
#if !DISABLE_CRYPTOGRAPHY
        // Runs on client
        internal static void HandleHailRequest(ulong clientId, Stream stream)
        {
            X509Certificate2 certificate = null;
            byte[] serverDiffieHellmanPublicPart = null;
            using (PooledBitReader reader = PooledBitReader.Get(stream))
            {
                if (NetworkingManager.Singleton.NetworkConfig.EnableEncryption)
                {
                    // Read the certificate
                    if (NetworkingManager.Singleton.NetworkConfig.SignKeyExchange)
                    {
                        // Allocation justification: This runs on client and only once, at initial connection
                        certificate = new X509Certificate2(reader.ReadByteArray());
                        if (CryptographyHelper.VerifyCertificate(certificate, NetworkingManager.Singleton.ConnectedHostname))
                        {
                            // The certificate is not valid :(
                            // Man in the middle.
                            if (LogHelper.CurrentLogLevel <= LogLevel.Normal) LogHelper.LogWarning("Invalid certificate. Disconnecting");
                            NetworkingManager.Singleton.StopClient();
                            return;
                        }
                        else
                        {
                            NetworkingManager.Singleton.NetworkConfig.ServerX509Certificate = certificate;
                        }
                    }

                    // Read the ECDH
                    // Allocation justification: This runs on client and only once, at initial connection
                    serverDiffieHellmanPublicPart = reader.ReadByteArray();

                    // Verify the key exchange
                    if (NetworkingManager.Singleton.NetworkConfig.SignKeyExchange)
                    {
                        int signatureType = reader.ReadByte();

                        byte[] serverDiffieHellmanPublicPartSignature = reader.ReadByteArray();

                        if (signatureType == 0)
                        {
                            RSACryptoServiceProvider rsa = certificate.PublicKey.Key as RSACryptoServiceProvider;

                            if (rsa != null)
                            {
                                using (SHA256Managed sha = new SHA256Managed())
                                {
                                    if (!rsa.VerifyData(serverDiffieHellmanPublicPart, sha, serverDiffieHellmanPublicPartSignature))
                                    {
                                        if (LogHelper.CurrentLogLevel <= LogLevel.Normal) LogHelper.LogWarning("Invalid RSA signature. Disconnecting");
                                        NetworkingManager.Singleton.StopClient();
                                        return;
                                    }
                                }
                            }
                            else
                            {
                                if (LogHelper.CurrentLogLevel <= LogLevel.Normal) LogHelper.LogWarning("No RSA key found in certificate. Disconnecting");
                                NetworkingManager.Singleton.StopClient();
                                return;
                            }
                        }
                        else if (signatureType == 1)
                        {
                            DSACryptoServiceProvider dsa = certificate.PublicKey.Key as DSACryptoServiceProvider;

                            if (dsa != null)
                            {
                                using (SHA256Managed sha = new SHA256Managed())
                                {
                                    if (!dsa.VerifyData(sha.ComputeHash(serverDiffieHellmanPublicPart), serverDiffieHellmanPublicPartSignature))
                                    {
                                        if (LogHelper.CurrentLogLevel <= LogLevel.Normal) LogHelper.LogWarning("Invalid DSA signature. Disconnecting");
                                        NetworkingManager.Singleton.StopClient();
                                        return;
                                    }
                                }
                            }
                            else
                            {
                                if (LogHelper.CurrentLogLevel <= LogLevel.Normal) LogHelper.LogWarning("No DSA key found in certificate. Disconnecting");
                                NetworkingManager.Singleton.StopClient();
                                return;
                            }
                        }
                        else
                        {
                            if (LogHelper.CurrentLogLevel <= LogLevel.Normal) LogHelper.LogWarning("Invalid signature type. Disconnecting");
                            NetworkingManager.Singleton.StopClient();
                            return;
                        }
                    }
                }
            }

            using (PooledBitStream outStream = PooledBitStream.Get())
            {
                using (PooledBitWriter writer = PooledBitWriter.Get(outStream))
                {
                    if (NetworkingManager.Singleton.NetworkConfig.EnableEncryption)
                    {
                        // Create a ECDH key
                        EllipticDiffieHellman diffieHellman = new EllipticDiffieHellman(EllipticDiffieHellman.DEFAULT_CURVE, EllipticDiffieHellman.DEFAULT_GENERATOR, EllipticDiffieHellman.DEFAULT_ORDER);
                        NetworkingManager.Singleton.clientAesKey = diffieHellman.GetSharedSecret(serverDiffieHellmanPublicPart);
                        byte[] diffieHellmanPublicKey = diffieHellman.GetPublicKey();
                        writer.WriteByteArray(diffieHellmanPublicKey);
                    }
                }

                // Send HailResponse
                InternalMessageSender.Send(NetworkingManager.Singleton.ServerClientId, MLAPIConstants.MLAPI_CERTIFICATE_HAIL_RESPONSE, "MLAPI_INTERNAL", outStream, SecuritySendFlags.None, null);
            }
        }

        // Ran on server
        internal static void HandleHailResponse(ulong clientId, Stream stream)
        {
            if (!NetworkingManager.Singleton.PendingClients.ContainsKey(clientId) || NetworkingManager.Singleton.PendingClients[clientId].ConnectionState != PendingClient.State.PendingHail) return;
            if (!NetworkingManager.Singleton.NetworkConfig.EnableEncryption) return;

            using (PooledBitReader reader = PooledBitReader.Get(stream))
            {
                if (NetworkingManager.Singleton.PendingClients[clientId].KeyExchange != null)
                {
                    byte[] diffieHellmanPublic = reader.ReadByteArray();
                    NetworkingManager.Singleton.PendingClients[clientId].AesKey = NetworkingManager.Singleton.PendingClients[clientId].KeyExchange.GetSharedSecret(diffieHellmanPublic);
                }
            }

            NetworkingManager.Singleton.PendingClients[clientId].ConnectionState = PendingClient.State.PendingConnection;
            NetworkingManager.Singleton.PendingClients[clientId].KeyExchange = null; // Give to GC

            // Send greetings, they have passed all the handshakes
            using (PooledBitStream outStream = PooledBitStream.Get())
            {
                using (PooledBitWriter writer = PooledBitWriter.Get(outStream))
                {
                    writer.WriteInt64Packed(DateTime.Now.Ticks); // This serves no purpose.
                }

                InternalMessageSender.Send(clientId, MLAPIConstants.MLAPI_GREETINGS, "MLAPI_INTERNAL", outStream, SecuritySendFlags.None, null);
            }
        }

        internal static void HandleGreetings(ulong clientId, Stream stream)
        {
            // Server greeted us, we can now initiate our request to connect.
            NetworkingManager.Singleton.SendConnectionRequest();
        }
#endif

        internal static void HandleConnectionRequest(ulong clientId, Stream stream)
        {
            using (PooledBitReader reader = PooledBitReader.Get(stream))
            {
                ulong configHash = reader.ReadUInt64Packed();
                if (!NetworkingManager.Singleton.NetworkConfig.CompareConfig(configHash))
                {
                    if (LogHelper.CurrentLogLevel <= LogLevel.Normal) LogHelper.LogWarning("NetworkConfiguration mismatch. The configuration between the server and client does not match");
                    NetworkingManager.Singleton.DisconnectClient(clientId);
                    return;
                }

                if (NetworkingManager.Singleton.NetworkConfig.ConnectionApproval)
                {
                    byte[] connectionBuffer = reader.ReadByteArray();
                    NetworkingManager.Singleton.InvokeConnectionApproval(connectionBuffer, clientId, (createPlayerObject, playerPrefabHash, approved, position, rotation) =>
                    {
                        NetworkingManager.Singleton.HandleApproval(clientId, createPlayerObject, playerPrefabHash, approved, position, rotation);
                    });
                }
                else
                {
                    NetworkingManager.Singleton.HandleApproval(clientId, NetworkingManager.Singleton.NetworkConfig.CreatePlayerPrefab, null, true, null, null);
                }
            }
        }

        internal static void HandleConnectionApproved(ulong clientId, Stream stream, float receiveTime)
        {
            using (PooledBitReader reader = PooledBitReader.Get(stream))
            {
                NetworkingManager.Singleton.LocalClientId = reader.ReadUInt64Packed();

                uint sceneIndex = 0;
                Guid sceneSwitchProgressGuid = new Guid();

                if (NetworkingManager.Singleton.NetworkConfig.EnableSceneManagement)
                {
                    sceneIndex = reader.ReadUInt32Packed();
                    sceneSwitchProgressGuid = new Guid(reader.ReadByteArray());
                }

                bool sceneSwitch = NetworkingManager.Singleton.NetworkConfig.EnableSceneManagement && NetworkSceneManager.HasSceneMismatch(sceneIndex);

                float netTime = reader.ReadSinglePacked();
                NetworkingManager.Singleton.UpdateNetworkTime(clientId, netTime, receiveTime, true);

                NetworkingManager.Singleton.ConnectedClients.Add(NetworkingManager.Singleton.LocalClientId, new NetworkedClient() { ClientId = NetworkingManager.Singleton.LocalClientId });


                void DelayedSpawnAction(Stream continuationStream)
                {
                    using (PooledBitReader continuationReader = PooledBitReader.Get(continuationStream))
                    {
                        if (!NetworkingManager.Singleton.NetworkConfig.EnableSceneManagement || NetworkingManager.Singleton.NetworkConfig.UsePrefabSync)
                        {
                            SpawnManager.DestroySceneObjects();
                        }
                        else
                        {
                            SpawnManager.ClientCollectSoftSyncSceneObjectSweep(null);
                        }

                        uint objectCount = continuationReader.ReadUInt32Packed();
                        for (int i = 0; i < objectCount; i++)
                        {
                            bool isPlayerObject = continuationReader.ReadBool();
                            ulong networkId = continuationReader.ReadUInt64Packed();
                            ulong ownerId = continuationReader.ReadUInt64Packed();
                            bool hasParent = continuationReader.ReadBool();
                            ulong? parentNetworkId = null;

                            if (hasParent)
                            {
                                parentNetworkId = continuationReader.ReadUInt64Packed();
                            }

                            ulong prefabHash;
                            ulong instanceId;
                            bool softSync;

                            if (!NetworkingManager.Singleton.NetworkConfig.EnableSceneManagement || NetworkingManager.Singleton.NetworkConfig.UsePrefabSync)
                            {
                                softSync = false;
                                instanceId = 0;
                                prefabHash = continuationReader.ReadUInt64Packed();
                            }
                            else
                            {
                                softSync = continuationReader.ReadBool();

                                if (softSync)
                                {
                                    instanceId = continuationReader.ReadUInt64Packed();
                                    prefabHash = 0;
                                }
                                else
                                {
                                    prefabHash = continuationReader.ReadUInt64Packed();
                                    instanceId = 0;
                                }
                            }

                            Vector3? pos = null;
                            Quaternion? rot = null;
                            if (continuationReader.ReadBool())
                            {
                                pos = new Vector3(continuationReader.ReadSinglePacked(), continuationReader.ReadSinglePacked(), continuationReader.ReadSinglePacked());
                                rot = Quaternion.Euler(continuationReader.ReadSinglePacked(), continuationReader.ReadSinglePacked(), continuationReader.ReadSinglePacked());
                            }

                            NetworkedObject netObject = SpawnManager.CreateLocalNetworkedObject(softSync, instanceId, prefabHash, parentNetworkId, pos, rot);
                            SpawnManager.SpawnNetworkedObjectLocally(netObject, networkId, softSync, isPlayerObject, ownerId, continuationStream, false, 0, true, false);
                        }

                        NetworkingManager.Singleton.IsConnectedClient = true;

                        NetworkingManager.Singleton.InvokeOnClientConnectedCallback(NetworkingManager.Singleton.LocalClientId);
                    }
                }

                if (sceneSwitch)
                {
                    UnityAction<Scene, Scene> onSceneLoaded = null;

                    Serialization.BitStream continuationStream = new Serialization.BitStream();
                    continuationStream.CopyUnreadFrom(stream);
                    continuationStream.Position = 0;

                    void OnSceneLoadComplete()
                    {
                        SceneManager.activeSceneChanged -= onSceneLoaded;
                        NetworkSceneManager.isSpawnedObjectsPendingInDontDestroyOnLoad = false;
                        DelayedSpawnAction(continuationStream);
                    }

                    onSceneLoaded = (oldScene, newScene) => { OnSceneLoadComplete(); };

                    SceneManager.activeSceneChanged += onSceneLoaded;

                    NetworkSceneManager.OnFirstSceneSwitchSync(sceneIndex, sceneSwitchProgressGuid);
                }
                else
                {
                    DelayedSpawnAction(stream);
                }
            }
        }

        internal static void HandleAddObject(ulong clientId, Stream stream)
        {
            using (PooledBitReader reader = PooledBitReader.Get(stream))
            {
                bool isPlayerObject = reader.ReadBool();
                ulong networkId = reader.ReadUInt64Packed();
                ulong ownerId = reader.ReadUInt64Packed();
                bool hasParent = reader.ReadBool();
                ulong? parentNetworkId = null;

                if (hasParent)
                {
                    parentNetworkId = reader.ReadUInt64Packed();
                }

                ulong prefabHash;
                ulong instanceId;
                bool softSync;

                if (!NetworkingManager.Singleton.NetworkConfig.EnableSceneManagement || NetworkingManager.Singleton.NetworkConfig.UsePrefabSync)
                {
                    softSync = false;
                    instanceId = 0;
                    prefabHash = reader.ReadUInt64Packed();
                }
                else
                {
                    softSync = reader.ReadBool();

                    if (softSync)
                    {
                        instanceId = reader.ReadUInt64Packed();
                        prefabHash = 0;
                    }
                    else
                    {
                        prefabHash = reader.ReadUInt64Packed();
                        instanceId = 0;
                    }
                }

                Vector3? pos = null;
                Quaternion? rot = null;
                if (reader.ReadBool())
                {
                    pos = new Vector3(reader.ReadSinglePacked(), reader.ReadSinglePacked(), reader.ReadSinglePacked());
                    rot = Quaternion.Euler(reader.ReadSinglePacked(), reader.ReadSinglePacked(), reader.ReadSinglePacked());
                }

                bool hasPayload = reader.ReadBool();
                int payLoadLength = hasPayload ? reader.ReadInt32Packed() : 0;

                NetworkedObject netObject = SpawnManager.CreateLocalNetworkedObject(softSync, instanceId, prefabHash, parentNetworkId, pos, rot);
                SpawnManager.SpawnNetworkedObjectLocally(netObject, networkId, softSync, isPlayerObject, ownerId, stream, hasPayload, payLoadLength, true, false);

                Queue<BufferManager.BufferedMessage> bufferQueue = BufferManager.ConsumeBuffersForNetworkId(networkId);

                // Apply buffered messages
                if (bufferQueue != null)
                {
                    while (bufferQueue.Count > 0)
                    {
                        BufferManager.BufferedMessage message = bufferQueue.Dequeue();

                        NetworkingManager.Singleton.HandleIncomingData(message.sender, message.channelName, new ArraySegment<byte>(message.payload.GetBuffer(), (int)message.payload.Position, (int)message.payload.Length), message.receiveTime, false);

                        BufferManager.RecycleConsumedBufferedMessage(message);
                    }
                }
            }
        }

        internal static void HandleDestroyObject(ulong clientId, Stream stream)
        {
            using (PooledBitReader reader = PooledBitReader.Get(stream))
            {
                ulong networkId = reader.ReadUInt64Packed();
                SpawnManager.OnDestroyObject(networkId, true);
            }
        }

        internal static void HandleSwitchScene(ulong clientId, Stream stream)
        {
            using (PooledBitReader reader = PooledBitReader.Get(stream))
            {
                uint sceneIndex = reader.ReadUInt32Packed();
                Guid switchSceneGuid = new Guid(reader.ReadByteArray());

                Serialization.BitStream objectStream = new Serialization.BitStream();
                objectStream.CopyUnreadFrom(stream);
                objectStream.Position = 0;

                NetworkSceneManager.OnSceneSwitch(sceneIndex, switchSceneGuid, objectStream);
            }
        }

        internal static void HandleClientSwitchSceneCompleted(ulong clientId, Stream stream)
        {
            using (PooledBitReader reader = PooledBitReader.Get(stream))
            {
                NetworkSceneManager.OnClientSwitchSceneCompleted(clientId, new Guid(reader.ReadByteArray()));
            }
        }

        internal static void HandleChangeOwner(ulong clientId, Stream stream)
        {
            using (PooledBitReader reader = PooledBitReader.Get(stream))
            {
                ulong networkId = reader.ReadUInt64Packed();
                ulong ownerClientId = reader.ReadUInt64Packed();

                if (SpawnManager.SpawnedObjects[networkId].OwnerClientId == NetworkingManager.Singleton.LocalClientId)
                {
                    //We are current owner.
                    SpawnManager.SpawnedObjects[networkId].InvokeBehaviourOnLostOwnership();
                }
                if (ownerClientId == NetworkingManager.Singleton.LocalClientId)
                {
                    //We are new owner.
                    SpawnManager.SpawnedObjects[networkId].InvokeBehaviourOnGainedOwnership();
                }
                SpawnManager.SpawnedObjects[networkId].OwnerClientId = ownerClientId;
            }
        }

        internal static void HandleAddObjects(ulong clientId, Stream stream)
        {
            using (PooledBitReader reader = PooledBitReader.Get(stream))
            {
                ushort objectCount = reader.ReadUInt16Packed();

                for (int i = 0; i < objectCount; i++)
                {
                    HandleAddObject(clientId, stream);
                }
            }
        }

        internal static void HandleDestroyObjects(ulong clientId, Stream stream)
        {
            using (PooledBitReader reader = PooledBitReader.Get(stream))
            {
                ushort objectCount = reader.ReadUInt16Packed();

                for (int i = 0; i < objectCount; i++)
                {
                    HandleDestroyObject(clientId, stream);
                }
            }
        }

        internal static void HandleTimeSync(ulong clientId, Stream stream, float receiveTime)
        {
            using (PooledBitReader reader = PooledBitReader.Get(stream))
            {
                float netTime = reader.ReadSinglePacked();
                NetworkingManager.Singleton.UpdateNetworkTime(clientId, netTime, receiveTime);
            }
        }

        internal static void HandleNetworkedVarDelta(ulong clientId, Stream stream, Action<ulong> bufferCallback)
        {
            if (!NetworkingManager.Singleton.NetworkConfig.EnableNetworkedVar)
            {
                if (LogHelper.CurrentLogLevel <= LogLevel.Normal) LogHelper.LogWarning("NetworkedVar delta received but EnableNetworkedVar is false");
                return;
            }

            using (PooledBitReader reader = PooledBitReader.Get(stream))
            {
                ulong networkId = reader.ReadUInt64Packed();
                ushort orderIndex = reader.ReadUInt16Packed();

                if (SpawnManager.SpawnedObjects.ContainsKey(networkId))
                {
                    NetworkedBehaviour instance = SpawnManager.SpawnedObjects[networkId].GetBehaviourAtOrderIndex(orderIndex);

                    if (instance == null)
                    {
                        if (LogHelper.CurrentLogLevel <= LogLevel.Normal) LogHelper.LogWarning("NetworkedVarDelta message recieved for a non existant behaviour. NetworkId: " + networkId + ", behaviourIndex: " + orderIndex);
                    }
                    else
                    {
                        NetworkedBehaviour.HandleNetworkedVarDeltas(instance.networkedVarFields, stream, clientId, instance);
                    }
                }
                else if (NetworkingManager.Singleton.IsServer || !NetworkingManager.Singleton.NetworkConfig.EnableMessageBuffering)
                {
                    if (LogHelper.CurrentLogLevel <= LogLevel.Normal) LogHelper.LogWarning("NetworkedVarDelta message recieved for a non existant object with id: " + networkId + ". This delta was lost.");
                }
                else
                {
                    if (LogHelper.CurrentLogLevel <= LogLevel.Normal) LogHelper.LogWarning("NetworkedVarDelta message recieved for a non existant object with id: " + networkId + ". This delta will be buffered and might be recovered.");
                    bufferCallback(networkId);
                }
            }
        }

        internal static void HandleNetworkedVarUpdate(ulong clientId, Stream stream, Action<ulong> bufferCallback)
        {
            if (!NetworkingManager.Singleton.NetworkConfig.EnableNetworkedVar)
            {
                if (LogHelper.CurrentLogLevel <= LogLevel.Normal) LogHelper.LogWarning("NetworkedVar update received but EnableNetworkedVar is false");
                return;
            }

            using (PooledBitReader reader = PooledBitReader.Get(stream))
            {
                ulong networkId = reader.ReadUInt64Packed();
                ushort orderIndex = reader.ReadUInt16Packed();

                if (SpawnManager.SpawnedObjects.ContainsKey(networkId))
                {
                    NetworkedBehaviour instance = SpawnManager.SpawnedObjects[networkId].GetBehaviourAtOrderIndex(orderIndex);

                    if (instance == null)
                    {
                        if (LogHelper.CurrentLogLevel <= LogLevel.Normal) LogHelper.LogWarning("NetworkedVarUpdate message recieved for a non existant behaviour. NetworkId: " + networkId + ", behaviourIndex: " + orderIndex);
                    }
                    else
                    {
                        NetworkedBehaviour.HandleNetworkedVarUpdate(instance.networkedVarFields, stream, clientId, instance);
                    }
                }
                else if (NetworkingManager.Singleton.IsServer || !NetworkingManager.Singleton.NetworkConfig.EnableMessageBuffering)
                {
                    if (LogHelper.CurrentLogLevel <= LogLevel.Normal) LogHelper.LogWarning("NetworkedVarUpdate message recieved for a non existant object with id: " + networkId + ". This delta was lost.");
                }
                else
                {
                    if (LogHelper.CurrentLogLevel <= LogLevel.Normal) LogHelper.LogWarning("NetworkedVarUpdate message recieved for a non existant object with id: " + networkId + ". This delta will be buffered and might be recovered.");
                    bufferCallback(networkId);
                }
            }
        }

        internal static void HandleSyncedVar(ulong clientId, Stream stream)
        {
            using (PooledBitReader reader = PooledBitReader.Get(stream))
            {
                ulong networkId = reader.ReadUInt64Packed();
                ushort orderIndex = reader.ReadUInt16Packed();

                if (SpawnManager.SpawnedObjects.ContainsKey(networkId))
                {
                    NetworkedBehaviour instance = SpawnManager.SpawnedObjects[networkId].GetBehaviourAtOrderIndex(orderIndex);
                    if (instance == null)
                    {
                        if (LogHelper.CurrentLogLevel <= LogLevel.Normal) LogHelper.LogWarning("SyncedVar message recieved for a non existant behaviour");
                        return;
                    }
                    NetworkedBehaviour.HandleSyncedVarValue(instance.syncedVars, stream, clientId, instance);
                }
                else
                {
                    if (LogHelper.CurrentLogLevel <= LogLevel.Normal) LogHelper.LogWarning("SyncedVar message recieved for a non existant object with id: " + networkId);
                    return;
                }
            }
        }

        internal static void HandleServerRPC(ulong clientId, Stream stream)
        {
            using (PooledBitReader reader = PooledBitReader.Get(stream))
            {
                ulong networkId = reader.ReadUInt64Packed();
                ushort behaviourId = reader.ReadUInt16Packed();
                ulong hash = reader.ReadUInt64Packed();

                if (SpawnManager.SpawnedObjects.ContainsKey(networkId))
                {
                    NetworkedBehaviour behaviour = SpawnManager.SpawnedObjects[networkId].GetBehaviourAtOrderIndex(behaviourId);

                    if (behaviour == null)
                    {
                        if (LogHelper.CurrentLogLevel <= LogLevel.Normal) LogHelper.LogWarning("ServerRPC message recieved for a non existant behaviour. NetworkId: " + networkId + ", behaviourIndex: " + behaviourId);
                    }
                    else
                    {
                        behaviour.OnRemoteServerRPC(hash, clientId, stream);
                    }
                }
                else if (NetworkingManager.Singleton.IsServer || !NetworkingManager.Singleton.NetworkConfig.EnableMessageBuffering)
                {
                    if (LogHelper.CurrentLogLevel <= LogLevel.Normal) LogHelper.LogWarning("ServerRPC message recieved for a non existant object with id: " + networkId + ". This message is lost.");
                }
            }
        }

        internal static void HandleServerRPCRequest(ulong clientId, Stream stream, string channelName, SecuritySendFlags security)
        {
            using (PooledBitReader reader = PooledBitReader.Get(stream))
            {
                ulong networkId = reader.ReadUInt64Packed();
                ushort behaviourId = reader.ReadUInt16Packed();
                ulong hash = reader.ReadUInt64Packed();
                ulong responseId = reader.ReadUInt64Packed();

                if (SpawnManager.SpawnedObjects.ContainsKey(networkId))
                {
                    NetworkedBehaviour behaviour = SpawnManager.SpawnedObjects[networkId].GetBehaviourAtOrderIndex(behaviourId);

                    if (behaviour == null)
                    {
                        if (LogHelper.CurrentLogLevel <= LogLevel.Normal) LogHelper.LogWarning("ServerRPCRequest message recieved for a non existant behaviour. NetworkId: " + networkId + ", behaviourIndex: " + behaviourId);
                    }
                    else
                    {
                        object result = behaviour.OnRemoteServerRPC(hash, clientId, stream);

                        using (PooledBitStream responseStream = PooledBitStream.Get())
                        {
                            using (PooledBitWriter responseWriter = PooledBitWriter.Get(responseStream))
                            {
                                responseWriter.WriteUInt64Packed(responseId);
                                responseWriter.WriteObjectPacked(result);
                            }

                            InternalMessageSender.Send(clientId, MLAPIConstants.MLAPI_SERVER_RPC_RESPONSE, channelName, responseStream, security, SpawnManager.SpawnedObjects[networkId]);
                        }
                    }
                }
                else
                {
                    if (LogHelper.CurrentLogLevel <= LogLevel.Normal) LogHelper.LogWarning("ServerRPCRequest message recieved for a non existant object with id: " + networkId + ". This message is lost.");
                }
            }
        }

        internal static void HandleServerRPCResponse(ulong clientId, Stream stream)
        {
            using (PooledBitReader reader = PooledBitReader.Get(stream))
            {
                ulong responseId = reader.ReadUInt64Packed();

                if (ResponseMessageManager.ContainsKey(responseId))
                {
                    RpcResponseBase responseBase = ResponseMessageManager.GetByKey(responseId);

                    ResponseMessageManager.Remove(responseId);

                    responseBase.IsDone = true;
                    responseBase.Result = reader.ReadObjectPacked(responseBase.Type);
                    responseBase.IsSuccessful = true;
                }
                else
                {
                    if (LogHelper.CurrentLogLevel <= LogLevel.Normal) LogHelper.LogWarning("ServerRPCResponse message recieved for a non existant responseId: " + responseId + ". This response is lost.");
                }
            }
        }
<<<<<<< HEAD
        
        internal static void HandleClientRPC(ulong clientId, Stream stream, Action<ulong> bufferCallback)
=======

        internal static void HandleClientRPC(ulong clientId, Stream stream)
>>>>>>> 330b0b8f
        {
            using (PooledBitReader reader = PooledBitReader.Get(stream))
            {
                ulong networkId = reader.ReadUInt64Packed();
                ushort behaviourId = reader.ReadUInt16Packed();
                ulong hash = reader.ReadUInt64Packed();

                if (SpawnManager.SpawnedObjects.ContainsKey(networkId))
                {
                    NetworkedBehaviour behaviour = SpawnManager.SpawnedObjects[networkId].GetBehaviourAtOrderIndex(behaviourId);

                    if (behaviour == null)
                    {
                        if (LogHelper.CurrentLogLevel <= LogLevel.Normal) LogHelper.LogWarning("ClientRPC message recieved for a non existant behaviour. NetworkId: " + networkId + ", behaviourIndex: " + behaviourId);
                    }
                    else
                    {
                        behaviour.OnRemoteClientRPC(hash, clientId, stream);
                    }
                }
                else if (NetworkingManager.Singleton.IsServer || !NetworkingManager.Singleton.NetworkConfig.EnableMessageBuffering)
                {
                    if (LogHelper.CurrentLogLevel <= LogLevel.Normal) LogHelper.LogWarning("ClientRPC message recieved for a non existant object with id: " + networkId + ". This message is lost.");
                }
                else
                {
                    if (LogHelper.CurrentLogLevel <= LogLevel.Normal) LogHelper.LogWarning("ClientRPC message recieved for a non existant object with id: " + networkId + ". This message will be buffered and might be recovered.");
                    bufferCallback(networkId);
                }
            }
        }
<<<<<<< HEAD
        
        internal static void HandleClientRPCRequest(ulong clientId, Stream stream, string channelName, SecuritySendFlags security, Action<ulong> bufferCallback)
=======

        internal static void HandleClientRPCRequest(ulong clientId, Stream stream, string channelName, SecuritySendFlags security)
>>>>>>> 330b0b8f
        {
            using (PooledBitReader reader = PooledBitReader.Get(stream))
            {
                ulong networkId = reader.ReadUInt64Packed();
                ushort behaviourId = reader.ReadUInt16Packed();
                ulong hash = reader.ReadUInt64Packed();
                ulong responseId = reader.ReadUInt64Packed();

                if (SpawnManager.SpawnedObjects.ContainsKey(networkId))
                {
                    NetworkedBehaviour behaviour = SpawnManager.SpawnedObjects[networkId].GetBehaviourAtOrderIndex(behaviourId);

                    if (behaviour == null)
                    {
                        if (LogHelper.CurrentLogLevel <= LogLevel.Normal) LogHelper.LogWarning("ClientRPCRequest message recieved for a non existant behaviour. NetworkId: " + networkId + ", behaviourIndex: " + behaviourId);
                    }
                    else
                    {
                        object result = behaviour.OnRemoteClientRPC(hash, clientId, stream);

                        using (PooledBitStream responseStream = PooledBitStream.Get())
                        {
                            using (PooledBitWriter responseWriter = PooledBitWriter.Get(responseStream))
                            {
                                responseWriter.WriteUInt64Packed(responseId);
                                responseWriter.WriteObjectPacked(result);
                            }

                            InternalMessageSender.Send(clientId, MLAPIConstants.MLAPI_CLIENT_RPC_RESPONSE, channelName, responseStream, security, null);
                        }
                    }
                }
                else if (NetworkingManager.Singleton.IsServer || !NetworkingManager.Singleton.NetworkConfig.EnableMessageBuffering)
                {
                    if (LogHelper.CurrentLogLevel <= LogLevel.Normal) LogHelper.LogWarning("ClientRPCRequest message recieved for a non existant object with id: " + networkId + ". This message is lost.");
                }
                else
                {
                    if (LogHelper.CurrentLogLevel <= LogLevel.Normal) LogHelper.LogWarning("ClientRPCRequest message recieved for a non existant object with id: " + networkId + ". This message will be buffered and might be recovered.");
                    bufferCallback(networkId);
                }
            }
        }

        internal static void HandleClientRPCResponse(ulong clientId, Stream stream)
        {
            using (PooledBitReader reader = PooledBitReader.Get(stream))
            {
                ulong responseId = reader.ReadUInt64Packed();

                if (ResponseMessageManager.ContainsKey(responseId))
                {
                    RpcResponseBase responseBase = ResponseMessageManager.GetByKey(responseId);

                    if (responseBase.ClientId != clientId) return;

                    ResponseMessageManager.Remove(responseId);

                    responseBase.IsDone = true;
                    responseBase.Result = reader.ReadObjectPacked(responseBase.Type);
                    responseBase.IsSuccessful = true;
                }
            }
        }

        internal static void HandleUnnamedMessage(ulong clientId, Stream stream)
        {
            CustomMessagingManager.InvokeUnnamedMessage(clientId, stream);
        }

        internal static void HandleNamedMessage(ulong clientId, Stream stream)
        {
            using (PooledBitReader reader = PooledBitReader.Get(stream))
            {
                ulong hash = reader.ReadUInt64Packed();

                CustomMessagingManager.InvokeNamedMessage(hash, clientId, stream);
            }
        }
    }
}<|MERGE_RESOLUTION|>--- conflicted
+++ resolved
@@ -673,13 +673,8 @@
                 }
             }
         }
-<<<<<<< HEAD
         
         internal static void HandleClientRPC(ulong clientId, Stream stream, Action<ulong> bufferCallback)
-=======
-
-        internal static void HandleClientRPC(ulong clientId, Stream stream)
->>>>>>> 330b0b8f
         {
             using (PooledBitReader reader = PooledBitReader.Get(stream))
             {
@@ -711,13 +706,8 @@
                 }
             }
         }
-<<<<<<< HEAD
         
         internal static void HandleClientRPCRequest(ulong clientId, Stream stream, string channelName, SecuritySendFlags security, Action<ulong> bufferCallback)
-=======
-
-        internal static void HandleClientRPCRequest(ulong clientId, Stream stream, string channelName, SecuritySendFlags security)
->>>>>>> 330b0b8f
         {
             using (PooledBitReader reader = PooledBitReader.Get(stream))
             {
