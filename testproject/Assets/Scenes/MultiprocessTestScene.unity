%YAML 1.1
%TAG !u! tag:unity3d.com,2011:
--- !u!29 &1
OcclusionCullingSettings:
  m_ObjectHideFlags: 0
  serializedVersion: 2
  m_OcclusionBakeSettings:
    smallestOccluder: 5
    smallestHole: 0.25
    backfaceThreshold: 100
  m_SceneGUID: 00000000000000000000000000000000
  m_OcclusionCullingData: {fileID: 0}
--- !u!104 &2
RenderSettings:
  m_ObjectHideFlags: 0
  serializedVersion: 9
  m_Fog: 0
  m_FogColor: {r: 0.5, g: 0.5, b: 0.5, a: 1}
  m_FogMode: 3
  m_FogDensity: 0.01
  m_LinearFogStart: 0
  m_LinearFogEnd: 300
  m_AmbientSkyColor: {r: 0.212, g: 0.227, b: 0.259, a: 1}
  m_AmbientEquatorColor: {r: 0.114, g: 0.125, b: 0.133, a: 1}
  m_AmbientGroundColor: {r: 0.047, g: 0.043, b: 0.035, a: 1}
  m_AmbientIntensity: 1
  m_AmbientMode: 0
  m_SubtractiveShadowColor: {r: 0.42, g: 0.478, b: 0.627, a: 1}
  m_SkyboxMaterial: {fileID: 10304, guid: 0000000000000000f000000000000000, type: 0}
  m_HaloStrength: 0.5
  m_FlareStrength: 1
  m_FlareFadeSpeed: 3
  m_HaloTexture: {fileID: 0}
  m_SpotCookie: {fileID: 10001, guid: 0000000000000000e000000000000000, type: 0}
  m_DefaultReflectionMode: 0
  m_DefaultReflectionResolution: 128
  m_ReflectionBounces: 1
  m_ReflectionIntensity: 1
  m_CustomReflection: {fileID: 0}
  m_Sun: {fileID: 0}
  m_IndirectSpecularColor: {r: 0.44657898, g: 0.4964133, b: 0.5748178, a: 1}
  m_UseRadianceAmbientProbe: 0
--- !u!157 &3
LightmapSettings:
  m_ObjectHideFlags: 0
  serializedVersion: 12
  m_GIWorkflowMode: 1
  m_GISettings:
    serializedVersion: 2
    m_BounceScale: 1
    m_IndirectOutputScale: 1
    m_AlbedoBoost: 1
    m_EnvironmentLightingMode: 0
    m_EnableBakedLightmaps: 1
    m_EnableRealtimeLightmaps: 0
  m_LightmapEditorSettings:
    serializedVersion: 12
    m_Resolution: 2
    m_BakeResolution: 40
    m_AtlasSize: 1024
    m_AO: 0
    m_AOMaxDistance: 1
    m_CompAOExponent: 1
    m_CompAOExponentDirect: 0
    m_ExtractAmbientOcclusion: 0
    m_Padding: 2
    m_LightmapParameters: {fileID: 0}
    m_LightmapsBakeMode: 1
    m_TextureCompression: 1
    m_FinalGather: 0
    m_FinalGatherFiltering: 1
    m_FinalGatherRayCount: 256
    m_ReflectionCompression: 2
    m_MixedBakeMode: 2
    m_BakeBackend: 1
    m_PVRSampling: 1
    m_PVRDirectSampleCount: 32
    m_PVRSampleCount: 512
    m_PVRBounces: 2
    m_PVREnvironmentSampleCount: 256
    m_PVREnvironmentReferencePointCount: 2048
    m_PVRFilteringMode: 1
    m_PVRDenoiserTypeDirect: 1
    m_PVRDenoiserTypeIndirect: 1
    m_PVRDenoiserTypeAO: 1
    m_PVRFilterTypeDirect: 0
    m_PVRFilterTypeIndirect: 0
    m_PVRFilterTypeAO: 0
    m_PVREnvironmentMIS: 1
    m_PVRCulling: 1
    m_PVRFilteringGaussRadiusDirect: 1
    m_PVRFilteringGaussRadiusIndirect: 5
    m_PVRFilteringGaussRadiusAO: 2
    m_PVRFilteringAtrousPositionSigmaDirect: 0.5
    m_PVRFilteringAtrousPositionSigmaIndirect: 2
    m_PVRFilteringAtrousPositionSigmaAO: 1
    m_ExportTrainingData: 0
    m_TrainingDataDestination: TrainingData
    m_LightProbeSampleCountMultiplier: 4
  m_LightingDataAsset: {fileID: 0}
  m_LightingSettings: {fileID: 130932425}
--- !u!196 &4
NavMeshSettings:
  serializedVersion: 2
  m_ObjectHideFlags: 0
  m_BuildSettings:
    serializedVersion: 2
    agentTypeID: 0
    agentRadius: 0.5
    agentHeight: 2
    agentSlope: 45
    agentClimb: 0.4
    ledgeDropHeight: 0
    maxJumpAcrossDistance: 0
    minRegionArea: 2
    manualCellSize: 0
    cellSize: 0.16666667
    manualTileSize: 0
    tileSize: 256
    accuratePlacement: 0
    maxJobWorkers: 0
    preserveTilesOutsideBounds: 0
    debug:
      m_Flags: 0
  m_NavMeshData: {fileID: 0}
--- !u!1 &127222500
GameObject:
  m_ObjectHideFlags: 0
  m_CorrespondingSourceObject: {fileID: 0}
  m_PrefabInstance: {fileID: 0}
  m_PrefabAsset: {fileID: 0}
  serializedVersion: 6
  m_Component:
  - component: {fileID: 127222502}
  - component: {fileID: 127222501}
  m_Layer: 0
  m_Name: Directional Light
  m_TagString: Untagged
  m_Icon: {fileID: 0}
  m_NavMeshLayer: 0
  m_StaticEditorFlags: 0
  m_IsActive: 1
--- !u!108 &127222501
Light:
  m_ObjectHideFlags: 0
  m_CorrespondingSourceObject: {fileID: 0}
  m_PrefabInstance: {fileID: 0}
  m_PrefabAsset: {fileID: 0}
  m_GameObject: {fileID: 127222500}
  m_Enabled: 1
  serializedVersion: 10
  m_Type: 1
  m_Shape: 0
  m_Color: {r: 1, g: 0.95686275, b: 0.8392157, a: 1}
  m_Intensity: 1
  m_Range: 10
  m_SpotAngle: 30
  m_InnerSpotAngle: 21.80208
  m_CookieSize: 10
  m_Shadows:
    m_Type: 2
    m_Resolution: -1
    m_CustomResolution: -1
    m_Strength: 1
    m_Bias: 0.05
    m_NormalBias: 0.4
    m_NearPlane: 0.2
    m_CullingMatrixOverride:
      e00: 1
      e01: 0
      e02: 0
      e03: 0
      e10: 0
      e11: 1
      e12: 0
      e13: 0
      e20: 0
      e21: 0
      e22: 1
      e23: 0
      e30: 0
      e31: 0
      e32: 0
      e33: 1
    m_UseCullingMatrixOverride: 0
  m_Cookie: {fileID: 0}
  m_DrawHalo: 0
  m_Flare: {fileID: 0}
  m_RenderMode: 0
  m_CullingMask:
    serializedVersion: 2
    m_Bits: 4294967295
  m_RenderingLayerMask: 1
  m_Lightmapping: 4
  m_LightShadowCasterMode: 0
  m_AreaSize: {x: 1, y: 1}
  m_BounceIntensity: 1
  m_ColorTemperature: 6570
  m_UseColorTemperature: 0
  m_BoundingSphereOverride: {x: 0, y: 0, z: 0, w: 0}
  m_UseBoundingSphereOverride: 0
  m_UseViewFrustumForShadowCasterCull: 1
  m_ShadowRadius: 0
  m_ShadowAngle: 0
--- !u!4 &127222502
Transform:
  m_ObjectHideFlags: 0
  m_CorrespondingSourceObject: {fileID: 0}
  m_PrefabInstance: {fileID: 0}
  m_PrefabAsset: {fileID: 0}
  m_GameObject: {fileID: 127222500}
  m_LocalRotation: {x: 0.40821788, y: -0.23456968, z: 0.10938163, w: 0.8754261}
  m_LocalPosition: {x: 0, y: 3, z: 0}
  m_LocalScale: {x: 1, y: 1, z: 1}
  m_Children: []
  m_Father: {fileID: 0}
  m_RootOrder: 1
  m_LocalEulerAnglesHint: {x: 50, y: -30, z: 0}
--- !u!850595691 &130932425
LightingSettings:
  m_ObjectHideFlags: 0
  m_CorrespondingSourceObject: {fileID: 0}
  m_PrefabInstance: {fileID: 0}
  m_PrefabAsset: {fileID: 0}
  m_Name: 
  serializedVersion: 3
  m_GIWorkflowMode: 1
  m_EnableBakedLightmaps: 1
  m_EnableRealtimeLightmaps: 0
  m_RealtimeEnvironmentLighting: 1
  m_BounceScale: 1
  m_AlbedoBoost: 1
  m_IndirectOutputScale: 1
  m_UsingShadowmask: 1
  m_BakeBackend: 1
  m_LightmapMaxSize: 1024
  m_BakeResolution: 40
  m_Padding: 2
  m_TextureCompression: 1
  m_AO: 0
  m_AOMaxDistance: 1
  m_CompAOExponent: 1
  m_CompAOExponentDirect: 0
  m_ExtractAO: 0
  m_MixedBakeMode: 2
  m_LightmapsBakeMode: 1
  m_FilterMode: 1
  m_LightmapParameters: {fileID: 15204, guid: 0000000000000000f000000000000000, type: 0}
  m_ExportTrainingData: 0
  m_TrainingDataDestination: TrainingData
  m_RealtimeResolution: 2
  m_ForceWhiteAlbedo: 0
  m_ForceUpdates: 0
  m_FinalGather: 0
  m_FinalGatherRayCount: 256
  m_FinalGatherFiltering: 1
  m_PVRCulling: 1
  m_PVRSampling: 1
  m_PVRDirectSampleCount: 32
  m_PVRSampleCount: 512
  m_PVREnvironmentSampleCount: 256
  m_PVREnvironmentReferencePointCount: 2048
  m_LightProbeSampleCountMultiplier: 4
  m_PVRBounces: 2
  m_PVRMinBounces: 1
  m_PVREnvironmentMIS: 1
  m_PVRFilteringMode: 1
  m_PVRDenoiserTypeDirect: 1
  m_PVRDenoiserTypeIndirect: 1
  m_PVRDenoiserTypeAO: 1
  m_PVRFilterTypeDirect: 0
  m_PVRFilterTypeIndirect: 0
  m_PVRFilterTypeAO: 0
  m_PVRFilteringGaussRadiusDirect: 1
  m_PVRFilteringGaussRadiusIndirect: 5
  m_PVRFilteringGaussRadiusAO: 2
  m_PVRFilteringAtrousPositionSigmaDirect: 0.5
  m_PVRFilteringAtrousPositionSigmaIndirect: 2
  m_PVRFilteringAtrousPositionSigmaAO: 1
--- !u!1 &160940364
GameObject:
  m_ObjectHideFlags: 0
  m_CorrespondingSourceObject: {fileID: 0}
  m_PrefabInstance: {fileID: 0}
  m_PrefabAsset: {fileID: 0}
  serializedVersion: 6
  m_Component:
  - component: {fileID: 160940368}
  - component: {fileID: 160940367}
  - component: {fileID: 160940366}
  - component: {fileID: 160940365}
  m_Layer: 0
  m_Name: Boundary bottom left
  m_TagString: Untagged
  m_Icon: {fileID: 0}
  m_NavMeshLayer: 0
  m_StaticEditorFlags: 0
  m_IsActive: 1
--- !u!135 &160940365
SphereCollider:
  m_ObjectHideFlags: 0
  m_CorrespondingSourceObject: {fileID: 0}
  m_PrefabInstance: {fileID: 0}
  m_PrefabAsset: {fileID: 0}
  m_GameObject: {fileID: 160940364}
  m_Material: {fileID: 0}
  m_IsTrigger: 0
  m_Enabled: 1
  serializedVersion: 2
  m_Radius: 0.5
  m_Center: {x: 0, y: 0, z: 0}
--- !u!23 &160940366
MeshRenderer:
  m_ObjectHideFlags: 0
  m_CorrespondingSourceObject: {fileID: 0}
  m_PrefabInstance: {fileID: 0}
  m_PrefabAsset: {fileID: 0}
  m_GameObject: {fileID: 160940364}
  m_Enabled: 1
  m_CastShadows: 1
  m_ReceiveShadows: 1
  m_DynamicOccludee: 1
  m_StaticShadowCaster: 0
  m_MotionVectors: 1
  m_LightProbeUsage: 1
  m_ReflectionProbeUsage: 1
  m_RayTracingMode: 2
  m_RayTraceProcedural: 0
  m_RenderingLayerMask: 1
  m_RendererPriority: 0
  m_Materials:
  - {fileID: 10303, guid: 0000000000000000f000000000000000, type: 0}
  m_StaticBatchInfo:
    firstSubMesh: 0
    subMeshCount: 0
  m_StaticBatchRoot: {fileID: 0}
  m_ProbeAnchor: {fileID: 0}
  m_LightProbeVolumeOverride: {fileID: 0}
  m_ScaleInLightmap: 1
  m_ReceiveGI: 1
  m_PreserveUVs: 0
  m_IgnoreNormalsForChartDetection: 0
  m_ImportantGI: 0
  m_StitchLightmapSeams: 1
  m_SelectedEditorRenderState: 3
  m_MinimumChartSize: 4
  m_AutoUVMaxDistance: 0.5
  m_AutoUVMaxAngle: 89
  m_LightmapParameters: {fileID: 0}
  m_SortingLayerID: 0
  m_SortingLayer: 0
  m_SortingOrder: 0
  m_AdditionalVertexStreams: {fileID: 0}
--- !u!33 &160940367
MeshFilter:
  m_ObjectHideFlags: 0
  m_CorrespondingSourceObject: {fileID: 0}
  m_PrefabInstance: {fileID: 0}
  m_PrefabAsset: {fileID: 0}
  m_GameObject: {fileID: 160940364}
  m_Mesh: {fileID: 10207, guid: 0000000000000000e000000000000000, type: 0}
--- !u!4 &160940368
Transform:
  m_ObjectHideFlags: 0
  m_CorrespondingSourceObject: {fileID: 0}
  m_PrefabInstance: {fileID: 0}
  m_PrefabAsset: {fileID: 0}
  m_GameObject: {fileID: 160940364}
  m_LocalRotation: {x: 0, y: 0, z: 0, w: 1}
  m_LocalPosition: {x: -10, y: -10, z: -10}
  m_LocalScale: {x: 1, y: 1, z: 1}
  m_Children: []
  m_Father: {fileID: 0}
  m_RootOrder: 5
  m_LocalEulerAnglesHint: {x: 0, y: 0, z: 0}
--- !u!1 &941021721
GameObject:
  m_ObjectHideFlags: 0
  m_CorrespondingSourceObject: {fileID: 0}
  m_PrefabInstance: {fileID: 0}
  m_PrefabAsset: {fileID: 0}
  serializedVersion: 6
  m_Component:
  - component: {fileID: 941021724}
  - component: {fileID: 941021723}
  - component: {fileID: 941021722}
  m_Layer: 0
  m_Name: Main Camera
  m_TagString: MainCamera
  m_Icon: {fileID: 0}
  m_NavMeshLayer: 0
  m_StaticEditorFlags: 0
  m_IsActive: 1
--- !u!81 &941021722
AudioListener:
  m_ObjectHideFlags: 0
  m_CorrespondingSourceObject: {fileID: 0}
  m_PrefabInstance: {fileID: 0}
  m_PrefabAsset: {fileID: 0}
  m_GameObject: {fileID: 941021721}
  m_Enabled: 1
--- !u!20 &941021723
Camera:
  m_ObjectHideFlags: 0
  m_CorrespondingSourceObject: {fileID: 0}
  m_PrefabInstance: {fileID: 0}
  m_PrefabAsset: {fileID: 0}
  m_GameObject: {fileID: 941021721}
  m_Enabled: 1
  serializedVersion: 2
  m_ClearFlags: 1
  m_BackGroundColor: {r: 0.19215687, g: 0.3019608, b: 0.4745098, a: 0}
  m_projectionMatrixMode: 1
  m_GateFitMode: 2
  m_FOVAxisMode: 0
  m_SensorSize: {x: 36, y: 24}
  m_LensShift: {x: 0, y: 0}
  m_FocalLength: 50
  m_NormalizedViewPortRect:
    serializedVersion: 2
    x: 0
    y: 0
    width: 1
    height: 1
  near clip plane: 0.3
  far clip plane: 1000
  field of view: 60
  orthographic: 0
  orthographic size: 5
  m_Depth: -1
  m_CullingMask:
    serializedVersion: 2
    m_Bits: 4294967295
  m_RenderingPath: -1
  m_TargetTexture: {fileID: 0}
  m_TargetDisplay: 0
  m_TargetEye: 3
  m_HDR: 1
  m_AllowMSAA: 1
  m_AllowDynamicResolution: 0
  m_ForceIntoRT: 0
  m_OcclusionCulling: 1
  m_StereoConvergence: 10
  m_StereoSeparation: 0.022
--- !u!4 &941021724
Transform:
  m_ObjectHideFlags: 0
  m_CorrespondingSourceObject: {fileID: 0}
  m_PrefabInstance: {fileID: 0}
  m_PrefabAsset: {fileID: 0}
  m_GameObject: {fileID: 941021721}
  m_LocalRotation: {x: 0.21736304, y: -0, z: -0, w: 0.97609085}
  m_LocalPosition: {x: 0, y: 9.15, z: -27.5}
  m_LocalScale: {x: 1, y: 1, z: 1}
  m_Children: []
  m_Father: {fileID: 0}
  m_RootOrder: 0
  m_LocalEulerAnglesHint: {x: 25.108, y: 0, z: 0}
--- !u!1 &996484657
GameObject:
  m_ObjectHideFlags: 0
  m_CorrespondingSourceObject: {fileID: 0}
  m_PrefabInstance: {fileID: 0}
  m_PrefabAsset: {fileID: 0}
  serializedVersion: 6
  m_Component:
  - component: {fileID: 996484661}
  - component: {fileID: 996484660}
  - component: {fileID: 996484659}
  - component: {fileID: 996484658}
  m_Layer: 0
  m_Name: Boundary center
  m_TagString: Untagged
  m_Icon: {fileID: 0}
  m_NavMeshLayer: 0
  m_StaticEditorFlags: 0
  m_IsActive: 1
--- !u!135 &996484658
SphereCollider:
  m_ObjectHideFlags: 0
  m_CorrespondingSourceObject: {fileID: 0}
  m_PrefabInstance: {fileID: 0}
  m_PrefabAsset: {fileID: 0}
  m_GameObject: {fileID: 996484657}
  m_Material: {fileID: 0}
  m_IsTrigger: 0
  m_Enabled: 1
  serializedVersion: 2
  m_Radius: 0.5
  m_Center: {x: 0, y: 0, z: 0}
--- !u!23 &996484659
MeshRenderer:
  m_ObjectHideFlags: 0
  m_CorrespondingSourceObject: {fileID: 0}
  m_PrefabInstance: {fileID: 0}
  m_PrefabAsset: {fileID: 0}
  m_GameObject: {fileID: 996484657}
  m_Enabled: 1
  m_CastShadows: 1
  m_ReceiveShadows: 1
  m_DynamicOccludee: 1
  m_StaticShadowCaster: 0
  m_MotionVectors: 1
  m_LightProbeUsage: 1
  m_ReflectionProbeUsage: 1
  m_RayTracingMode: 2
  m_RayTraceProcedural: 0
  m_RenderingLayerMask: 1
  m_RendererPriority: 0
  m_Materials:
  - {fileID: 10303, guid: 0000000000000000f000000000000000, type: 0}
  m_StaticBatchInfo:
    firstSubMesh: 0
    subMeshCount: 0
  m_StaticBatchRoot: {fileID: 0}
  m_ProbeAnchor: {fileID: 0}
  m_LightProbeVolumeOverride: {fileID: 0}
  m_ScaleInLightmap: 1
  m_ReceiveGI: 1
  m_PreserveUVs: 0
  m_IgnoreNormalsForChartDetection: 0
  m_ImportantGI: 0
  m_StitchLightmapSeams: 1
  m_SelectedEditorRenderState: 3
  m_MinimumChartSize: 4
  m_AutoUVMaxDistance: 0.5
  m_AutoUVMaxAngle: 89
  m_LightmapParameters: {fileID: 0}
  m_SortingLayerID: 0
  m_SortingLayer: 0
  m_SortingOrder: 0
  m_AdditionalVertexStreams: {fileID: 0}
--- !u!33 &996484660
MeshFilter:
  m_ObjectHideFlags: 0
  m_CorrespondingSourceObject: {fileID: 0}
  m_PrefabInstance: {fileID: 0}
  m_PrefabAsset: {fileID: 0}
  m_GameObject: {fileID: 996484657}
  m_Mesh: {fileID: 10207, guid: 0000000000000000e000000000000000, type: 0}
--- !u!4 &996484661
Transform:
  m_ObjectHideFlags: 0
  m_CorrespondingSourceObject: {fileID: 0}
  m_PrefabInstance: {fileID: 0}
  m_PrefabAsset: {fileID: 0}
  m_GameObject: {fileID: 996484657}
  m_LocalRotation: {x: 0, y: 0, z: 0, w: 1}
  m_LocalPosition: {x: 0, y: 0, z: 0}
  m_LocalScale: {x: 1, y: 1, z: 1}
  m_Children: []
  m_Father: {fileID: 0}
  m_RootOrder: 4
  m_LocalEulerAnglesHint: {x: 0, y: 0, z: 0}
--- !u!1 &1206022453
GameObject:
  m_ObjectHideFlags: 0
  m_CorrespondingSourceObject: {fileID: 0}
  m_PrefabInstance: {fileID: 0}
  m_PrefabAsset: {fileID: 0}
  serializedVersion: 6
  m_Component:
  - component: {fileID: 1206022457}
  - component: {fileID: 1206022456}
  - component: {fileID: 1206022455}
  - component: {fileID: 1206022454}
  m_Layer: 0
  m_Name: Boundary top right
  m_TagString: Untagged
  m_Icon: {fileID: 0}
  m_NavMeshLayer: 0
  m_StaticEditorFlags: 0
  m_IsActive: 1
--- !u!135 &1206022454
SphereCollider:
  m_ObjectHideFlags: 0
  m_CorrespondingSourceObject: {fileID: 0}
  m_PrefabInstance: {fileID: 0}
  m_PrefabAsset: {fileID: 0}
  m_GameObject: {fileID: 1206022453}
  m_Material: {fileID: 0}
  m_IsTrigger: 0
  m_Enabled: 1
  serializedVersion: 2
  m_Radius: 0.5
  m_Center: {x: 0, y: 0, z: 0}
--- !u!23 &1206022455
MeshRenderer:
  m_ObjectHideFlags: 0
  m_CorrespondingSourceObject: {fileID: 0}
  m_PrefabInstance: {fileID: 0}
  m_PrefabAsset: {fileID: 0}
  m_GameObject: {fileID: 1206022453}
  m_Enabled: 1
  m_CastShadows: 1
  m_ReceiveShadows: 1
  m_DynamicOccludee: 1
  m_StaticShadowCaster: 0
  m_MotionVectors: 1
  m_LightProbeUsage: 1
  m_ReflectionProbeUsage: 1
  m_RayTracingMode: 2
  m_RayTraceProcedural: 0
  m_RenderingLayerMask: 1
  m_RendererPriority: 0
  m_Materials:
  - {fileID: 10303, guid: 0000000000000000f000000000000000, type: 0}
  m_StaticBatchInfo:
    firstSubMesh: 0
    subMeshCount: 0
  m_StaticBatchRoot: {fileID: 0}
  m_ProbeAnchor: {fileID: 0}
  m_LightProbeVolumeOverride: {fileID: 0}
  m_ScaleInLightmap: 1
  m_ReceiveGI: 1
  m_PreserveUVs: 0
  m_IgnoreNormalsForChartDetection: 0
  m_ImportantGI: 0
  m_StitchLightmapSeams: 1
  m_SelectedEditorRenderState: 3
  m_MinimumChartSize: 4
  m_AutoUVMaxDistance: 0.5
  m_AutoUVMaxAngle: 89
  m_LightmapParameters: {fileID: 0}
  m_SortingLayerID: 0
  m_SortingLayer: 0
  m_SortingOrder: 0
  m_AdditionalVertexStreams: {fileID: 0}
--- !u!33 &1206022456
MeshFilter:
  m_ObjectHideFlags: 0
  m_CorrespondingSourceObject: {fileID: 0}
  m_PrefabInstance: {fileID: 0}
  m_PrefabAsset: {fileID: 0}
  m_GameObject: {fileID: 1206022453}
  m_Mesh: {fileID: 10207, guid: 0000000000000000e000000000000000, type: 0}
--- !u!4 &1206022457
Transform:
  m_ObjectHideFlags: 0
  m_CorrespondingSourceObject: {fileID: 0}
  m_PrefabInstance: {fileID: 0}
  m_PrefabAsset: {fileID: 0}
  m_GameObject: {fileID: 1206022453}
  m_LocalRotation: {x: 0, y: 0, z: 0, w: 1}
  m_LocalPosition: {x: 10, y: 10, z: 10}
  m_LocalScale: {x: 1, y: 1, z: 1}
  m_Children: []
  m_Father: {fileID: 0}
  m_RootOrder: 3
  m_LocalEulerAnglesHint: {x: 0, y: 0, z: 0}
--- !u!1 &1211923374
GameObject:
  m_ObjectHideFlags: 0
  m_CorrespondingSourceObject: {fileID: 0}
  m_PrefabInstance: {fileID: 0}
  m_PrefabAsset: {fileID: 0}
  serializedVersion: 6
  m_Component:
  - component: {fileID: 1211923376}
  - component: {fileID: 1211923375}
  - component: {fileID: 1211923377}
  - component: {fileID: 1211923378}
  m_Layer: 0
  m_Name: NetworkManager-Multiprocess
  m_TagString: Untagged
  m_Icon: {fileID: 0}
  m_NavMeshLayer: 0
  m_StaticEditorFlags: 0
  m_IsActive: 1
--- !u!114 &1211923375
MonoBehaviour:
  m_ObjectHideFlags: 0
  m_CorrespondingSourceObject: {fileID: 0}
  m_PrefabInstance: {fileID: 0}
  m_PrefabAsset: {fileID: 0}
  m_GameObject: {fileID: 1211923374}
  m_Enabled: 1
  m_EditorHideFlags: 0
  m_Script: {fileID: 11500000, guid: 593a2fe42fa9d37498c96f9a383b6521, type: 3}
  m_Name: 
  m_EditorClassIdentifier: 
  DontDestroy: 0
  RunInBackground: 1
  LogLevel: 1
  NetworkConfig:
    ProtocolVersion: 0
    NetworkTransport: {fileID: 1674777073}
    RegisteredScenes:
    - MultiprocessTestScene
    - SampleScene
    RegisteredSceneAssets:
    - {fileID: 102900000, guid: 76743cb7b342c49279327834918a9c6e, type: 3}
    - {fileID: 102900000, guid: 9fc0d4010bbf28b4594072e72b8655ab, type: 3}
    AllowRuntimeSceneChanges: 0
    PlayerPrefab: {fileID: 4700706668509470175, guid: 7eeaaf9e50c0afc4dab93584a54fb0d6,
      type: 3}
    NetworkPrefabs:
    - Override: 0
      Prefab: {fileID: 9115731988109684252, guid: c2851feb7276442cc86a6f2d1d69ea11,
        type: 3}
      SourcePrefabToOverride: {fileID: 0}
      SourceHashToOverride: 0
      OverridingTargetPrefab: {fileID: 0}
    ReceiveTickrate: 64
    NetworkTickIntervalSec: 0.05
    MaxReceiveEventsPerTickRate: -1
    EventTickrate: 64
    ClientConnectionBufferTimeout: 10
    ConnectionApproval: 0
    ConnectionData: 
    EnableTimeResync: 0
    TimeResyncInterval: 30
    EnableNetworkVariable: 1
    EnsureNetworkVariableLengthSafety: 0
    EnableSceneManagement: 1
    ForceSamePrefabs: 1
    RecycleNetworkIds: 1
    NetworkIdRecycleDelay: 120
    RpcHashSize: 0
    LoadSceneTimeOut: 120
    EnableMessageBuffering: 1
    MessageBufferTimeout: 20
    EnableNetworkLogs: 1
--- !u!4 &1211923376
Transform:
  m_ObjectHideFlags: 0
  m_CorrespondingSourceObject: {fileID: 0}
  m_PrefabInstance: {fileID: 0}
  m_PrefabAsset: {fileID: 0}
  m_GameObject: {fileID: 1211923374}
  m_LocalRotation: {x: 0, y: 0, z: 0, w: 1}
  m_LocalPosition: {x: 0, y: 0, z: 0}
  m_LocalScale: {x: 1, y: 1, z: 1}
  m_Children:
  - {fileID: 1674777072}
  - {fileID: 2027640072}
  m_Father: {fileID: 0}
  m_RootOrder: 2
  m_LocalEulerAnglesHint: {x: 0, y: 0, z: 0}
--- !u!114 &1211923377
MonoBehaviour:
  m_ObjectHideFlags: 0
  m_CorrespondingSourceObject: {fileID: 0}
  m_PrefabInstance: {fileID: 0}
  m_PrefabAsset: {fileID: 0}
  m_GameObject: {fileID: 1211923374}
  m_Enabled: 1
  m_EditorHideFlags: 0
  m_Script: {fileID: 0}
  m_Name: 
  m_EditorClassIdentifier: 
<<<<<<< HEAD
=======
  ReferencedPrefab: {fileID: 5637023994061915634, guid: b0952a471c5a147cb92f6afcdb648f8a,
    type: 3}
>>>>>>> 13e2b7f1
--- !u!114 &1211923378
MonoBehaviour:
  m_ObjectHideFlags: 0
  m_CorrespondingSourceObject: {fileID: 0}
  m_PrefabInstance: {fileID: 0}
  m_PrefabAsset: {fileID: 0}
  m_GameObject: {fileID: 1211923374}
  m_Enabled: 1
  m_EditorHideFlags: 0
  m_Script: {fileID: 11500000, guid: 55d1c75ce242745ac98f7e7aca6d2d19, type: 3}
  m_Name: 
  m_EditorClassIdentifier: 
--- !u!1 &1274245423
GameObject:
  m_ObjectHideFlags: 0
  m_CorrespondingSourceObject: {fileID: 0}
  m_PrefabInstance: {fileID: 0}
  m_PrefabAsset: {fileID: 0}
  serializedVersion: 6
  m_Component:
  - component: {fileID: 1274245425}
  - component: {fileID: 1274245424}
  - component: {fileID: 1274245426}
  m_Layer: 0
  m_Name: TestCoordinator
  m_TagString: Untagged
  m_Icon: {fileID: 0}
  m_NavMeshLayer: 0
  m_StaticEditorFlags: 0
  m_IsActive: 1
--- !u!114 &1274245424
MonoBehaviour:
  m_ObjectHideFlags: 0
  m_CorrespondingSourceObject: {fileID: 0}
  m_PrefabInstance: {fileID: 0}
  m_PrefabAsset: {fileID: 0}
  m_GameObject: {fileID: 1274245423}
  m_Enabled: 1
  m_EditorHideFlags: 0
  m_Script: {fileID: 11500000, guid: d5a57f767e5e46a458fc5d3c628d0cbb, type: 3}
  m_Name: 
  m_EditorClassIdentifier: 
  GlobalObjectIdHash: 2217825759
  AlwaysReplicateAsRoot: 0
  DontDestroyWithOwner: 0
  AutoObjectParentSync: 1
--- !u!4 &1274245425
Transform:
  m_ObjectHideFlags: 0
  m_CorrespondingSourceObject: {fileID: 0}
  m_PrefabInstance: {fileID: 0}
  m_PrefabAsset: {fileID: 0}
  m_GameObject: {fileID: 1274245423}
  m_LocalRotation: {x: 0, y: 0, z: 0, w: 1}
  m_LocalPosition: {x: 10, y: 10, z: 10}
  m_LocalScale: {x: 1, y: 1, z: 1}
  m_Children: []
  m_Father: {fileID: 0}
  m_RootOrder: 6
  m_LocalEulerAnglesHint: {x: 0, y: 0, z: 0}
--- !u!114 &1274245426
MonoBehaviour:
  m_ObjectHideFlags: 0
  m_CorrespondingSourceObject: {fileID: 0}
  m_PrefabInstance: {fileID: 0}
  m_PrefabAsset: {fileID: 0}
  m_GameObject: {fileID: 1274245423}
  m_Enabled: 1
  m_EditorHideFlags: 0
  m_Script: {fileID: 11500000, guid: ef1240e0784f84eadb77fe822e2e03c7, type: 3}
  m_Name: 
  m_EditorClassIdentifier: 
--- !u!1 &1674777071
GameObject:
  m_ObjectHideFlags: 0
  m_CorrespondingSourceObject: {fileID: 0}
  m_PrefabInstance: {fileID: 0}
  m_PrefabAsset: {fileID: 0}
  serializedVersion: 6
  m_Component:
  - component: {fileID: 1674777072}
  - component: {fileID: 1674777073}
  m_Layer: 0
  m_Name: UNET
  m_TagString: Untagged
  m_Icon: {fileID: 0}
  m_NavMeshLayer: 0
  m_StaticEditorFlags: 0
  m_IsActive: 1
--- !u!4 &1674777072
Transform:
  m_ObjectHideFlags: 0
  m_CorrespondingSourceObject: {fileID: 0}
  m_PrefabInstance: {fileID: 0}
  m_PrefabAsset: {fileID: 0}
  m_GameObject: {fileID: 1674777071}
  m_LocalRotation: {x: -0, y: -0, z: -0, w: 1}
  m_LocalPosition: {x: 0, y: 0, z: 0}
  m_LocalScale: {x: 1, y: 1, z: 1}
  m_Children: []
  m_Father: {fileID: 1211923376}
  m_RootOrder: 0
  m_LocalEulerAnglesHint: {x: 0, y: 0, z: 0}
--- !u!114 &1674777073
MonoBehaviour:
  m_ObjectHideFlags: 0
  m_CorrespondingSourceObject: {fileID: 0}
  m_PrefabInstance: {fileID: 0}
  m_PrefabAsset: {fileID: 0}
  m_GameObject: {fileID: 1674777071}
  m_Enabled: 1
  m_EditorHideFlags: 0
  m_Script: {fileID: 11500000, guid: b84c2d8dfe509a34fb59e2b81f8e1319, type: 3}
  m_Name: 
  m_EditorClassIdentifier: 
  MessageBufferSize: 50000
  MaxConnections: 100
  MaxSentMessageQueueSize: 50000
  ConnectAddress: 127.0.0.1
  ConnectPort: 7777
  ServerListenPort: 7777
  ServerWebsocketListenPort: 8887
  SupportWebsocket: 0
  Channels: []
  UseMLAPIRelay: 0
  MLAPIRelayAddress: 184.72.104.138
  MLAPIRelayPort: 8888
  MessageSendMode: 0
--- !u!1 &2027640071
GameObject:
  m_ObjectHideFlags: 0
  m_CorrespondingSourceObject: {fileID: 0}
  m_PrefabInstance: {fileID: 0}
  m_PrefabAsset: {fileID: 0}
  serializedVersion: 6
  m_Component:
  - component: {fileID: 2027640072}
  - component: {fileID: 2027640073}
  m_Layer: 0
  m_Name: UTP
  m_TagString: Untagged
  m_Icon: {fileID: 0}
  m_NavMeshLayer: 0
  m_StaticEditorFlags: 0
  m_IsActive: 1
--- !u!4 &2027640072
Transform:
  m_ObjectHideFlags: 0
  m_CorrespondingSourceObject: {fileID: 0}
  m_PrefabInstance: {fileID: 0}
  m_PrefabAsset: {fileID: 0}
  m_GameObject: {fileID: 2027640071}
  m_LocalRotation: {x: 0, y: 0, z: 0, w: 1}
  m_LocalPosition: {x: 0, y: 0, z: 0}
  m_LocalScale: {x: 1, y: 1, z: 1}
  m_Children: []
  m_Father: {fileID: 1211923376}
  m_RootOrder: 1
  m_LocalEulerAnglesHint: {x: 0, y: 0, z: 0}
--- !u!114 &2027640073
MonoBehaviour:
  m_ObjectHideFlags: 0
  m_CorrespondingSourceObject: {fileID: 0}
  m_PrefabInstance: {fileID: 0}
  m_PrefabAsset: {fileID: 0}
  m_GameObject: {fileID: 2027640071}
  m_Enabled: 1
  m_EditorHideFlags: 0
  m_Script: {fileID: 11500000, guid: fc5ef7b69296d69458910681f29471e6, type: 3}
  m_Name: 
  m_EditorClassIdentifier: 
  Port: 7777
  Address: 127.0.0.1<|MERGE_RESOLUTION|>--- conflicted
+++ resolved
@@ -749,11 +749,8 @@
   m_Script: {fileID: 0}
   m_Name: 
   m_EditorClassIdentifier: 
-<<<<<<< HEAD
-=======
   ReferencedPrefab: {fileID: 5637023994061915634, guid: b0952a471c5a147cb92f6afcdb648f8a,
     type: 3}
->>>>>>> 13e2b7f1
 --- !u!114 &1211923378
 MonoBehaviour:
   m_ObjectHideFlags: 0
