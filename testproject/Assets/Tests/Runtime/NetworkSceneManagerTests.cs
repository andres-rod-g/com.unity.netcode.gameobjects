using System;
using System.Collections;
using System.Collections.Generic;
using System.Linq;
using NUnit.Framework;
using UnityEngine;
using UnityEngine.SceneManagement;
using UnityEngine.TestTools;
using Unity.Netcode.RuntimeTests;
using Unity.Netcode;
using Object = UnityEngine.Object;

namespace TestProject.RuntimeTests
{
    public class NetworkSceneManagerTests : BaseMultiInstanceTest
    {
        protected override int NbClients => 9;

        [UnitySetUp]
        public override IEnumerator Setup()
        {
            m_ShouldWaitList = new List<SceneTestInfo>();
            return base.Setup();
        }

        [UnityTearDown]
        public override IEnumerator Teardown()
        {
            m_BypassStartAndWaitForClients = false;
            return base.Teardown();
        }

        private class SceneTestInfo
        {
            public bool ShouldWait;
            public bool ProcessedEvent;
            public ulong ClientId;
        }

        private float m_TimeOutMarker;
        private bool m_TimedOut;
        private bool m_MultiSceneTest;
        private string m_CurrentSceneName;
        private List<SceneTestInfo> m_ShouldWaitList;
        private Scene m_CurrentScene;
        private const string k_InvalidSceneName = "SomeInvalidSceneName";
        private const string k_AdditiveScene1 = "AdditiveScene1";
        private const string k_AdditiveScene2 = "AdditiveScene1";

        private List<Scene> m_ScenesLoaded = new List<Scene>();


        private NetworkSceneManager.VerifySceneBeforeLoadingDelegateHandler m_ClientVerificationAction;
        private NetworkSceneManager.VerifySceneBeforeLoadingDelegateHandler m_ServerVerificationAction;

        public enum ServerType
        {
            Host,
            Server
        }

        /// <summary>
        /// Tests the different types of NetworkSceneManager notifications (including exceptions) generated
        /// Also tests invalid loading scenarios (i.e. client trying to load a scene)
        /// </summary>
        [UnityTest]
        public IEnumerator SceneLoadingAndNotifications([Values(LoadSceneMode.Single, LoadSceneMode.Additive)] LoadSceneMode clientSynchronizationMode, [Values(ServerType.Host, ServerType.Server)] ServerType serverType)
        {
            // First we disconnect and shutdown because we want to verify the synchronize events
            yield return Teardown();

            // Give a little time for handling clean-up and the like
            yield return new WaitForSeconds(0.01f);

            // We set this to true in order to bypass the automatic starting of the host and clients
            m_BypassStartAndWaitForClients = true;

            // Now just create the instances (server and client) without starting anything
            yield return Setup();

            // This provides both host and server coverage, when a server we should still get SceneEventType.LoadEventCompleted and SceneEventType.UnloadEventCompleted events
            // but the client count as a server should be 1 less than when a host
            var isHost = serverType == ServerType.Host ? true : false;

            // Start the host and  clients
<<<<<<< HEAD
            if (!MultiInstanceHelpers.Start(isHost, m_ServerNetworkManager, m_ClientNetworkManagers))
=======
            if (!MultiInstanceHelpers.Start(isHost, m_ServerNetworkManager, m_ClientNetworkManagers, SceneManagerValidationAndTestRunnerInitialization))
>>>>>>> 737aa88b
            {
                Debug.LogError("Failed to start instances");
                Assert.Fail("Failed to start instances");
            }

            // Wait for connection on client side
            yield return MultiInstanceHelpers.Run(MultiInstanceHelpers.WaitForClientsConnected(m_ClientNetworkManagers));

            var numberOfClients = isHost ? NbClients + 1 : NbClients;
            // Wait for connection on server side
            yield return MultiInstanceHelpers.Run(MultiInstanceHelpers.WaitForClientsConnectedToServer(m_ServerNetworkManager, numberOfClients));

            m_ServerNetworkManager.SceneManager.OnSceneEvent += SceneManager_OnSceneEvent;
            m_CurrentSceneName = k_AdditiveScene1;

            // Check that we cannot call LoadScene when EnableSceneManagement is false (from previous legacy test)
            var threwException = false;
            try
            {
                m_ServerNetworkManager.NetworkConfig.EnableSceneManagement = false;
                m_ServerNetworkManager.SceneManager.LoadScene(m_CurrentSceneName, LoadSceneMode.Single);
            }
            catch (Exception ex)
            {
                if (ex.Message.Contains($"{nameof(NetworkConfig.EnableSceneManagement)} flag is not enabled in the {nameof(NetworkManager)}'s {nameof(NetworkConfig)}. " +
                    $"Please set {nameof(NetworkConfig.EnableSceneManagement)} flag to true before calling " +
                    $"{nameof(NetworkSceneManager.LoadScene)} or {nameof(NetworkSceneManager.UnloadScene)}."))
                {
                    threwException = true;
                }
            }
            Assert.IsTrue(threwException);

            m_ServerNetworkManager.NetworkConfig.EnableSceneManagement = true;

            // Check that a client cannot call LoadScene
            threwException = false;
            try
            {
                m_ClientNetworkManagers[0].SceneManager.LoadScene(m_CurrentSceneName, LoadSceneMode.Single);
            }
            catch (Exception ex)
            {
                if (ex.Message.Contains("Only server can start a scene event!"))
                {
                    threwException = true;
                }
            }
            Assert.IsTrue(threwException);


            // Now prepare for the loading and unloading additive scene testing
            InitializeSceneTestInfo(clientSynchronizationMode);

            // Test loading additive scenes and the associated event messaging and notification pipelines
            ResetWait();
            var result = m_ServerNetworkManager.SceneManager.LoadScene(m_CurrentSceneName, LoadSceneMode.Additive);
            Assert.True(result == SceneEventProgressStatus.Started);

            // Check error status for trying to load during an already in progress scene event
            result = m_ServerNetworkManager.SceneManager.LoadScene(m_CurrentSceneName, LoadSceneMode.Additive);
            Assert.True(result == SceneEventProgressStatus.SceneEventInProgress);

            // Wait for all clients to load the scene
            yield return new WaitWhile(ShouldWait);
            Assert.IsFalse(m_TimedOut);

            // Test unloading additive scenes and the associated event messaging and notification pipelines
            ResetWait();

            // Check that a client cannot call UnloadScene
            threwException = false;
            try
            {
                m_ClientNetworkManagers[0].SceneManager.UnloadScene(m_CurrentScene);
            }
            catch (Exception ex)
            {
                if (ex.Message.Contains("Only server can start a scene event!"))
                {
                    threwException = true;
                }
            }
            Assert.IsTrue(threwException);

            result = m_ServerNetworkManager.SceneManager.UnloadScene(m_CurrentScene);
            Assert.True(result == SceneEventProgressStatus.Started);

            yield return new WaitWhile(ShouldWait);
            Assert.IsFalse(m_TimedOut);

            // Check error status for trying to unloading something not loaded
            ResetWait();
            result = m_ServerNetworkManager.SceneManager.UnloadScene(m_CurrentScene);
            Assert.True(result == SceneEventProgressStatus.SceneNotLoaded);

            LogAssert.Expect(LogType.Error, $"Scene '{k_InvalidSceneName}' couldn't be loaded because it has not been added to the build settings scenes in build list.");
            // Check error status for trying to load an invalid scene name
            result = m_ServerNetworkManager.SceneManager.LoadScene(k_InvalidSceneName, LoadSceneMode.Additive);
            Assert.True(result == SceneEventProgressStatus.InvalidSceneName);

            yield break;
        }

        /// <summary>
        /// Initializes the m_ShouldWaitList
        /// </summary>
        private void InitializeSceneTestInfo(LoadSceneMode clientSynchronizationMode, bool enableSceneVerification = false)
        {
            m_ShouldWaitList.Add(new SceneTestInfo() { ClientId = m_ServerNetworkManager.ServerClientId, ShouldWait = false });
            if (enableSceneVerification)
            {
                m_ServerNetworkManager.SceneManager.VerifySceneBeforeLoading = m_ServerVerificationAction;
                m_ServerNetworkManager.SceneManager.SetClientSynchronizationMode(clientSynchronizationMode);
                if (m_MultiSceneTest)
                {
                    m_ScenesLoaded.Clear();
                }
            }

            foreach (var manager in m_ClientNetworkManagers)
            {
                m_ShouldWaitList.Add(new SceneTestInfo() { ClientId = manager.LocalClientId, ShouldWait = false });
                if (enableSceneVerification)
                {
                    manager.SceneManager.VerifySceneBeforeLoading = m_ClientVerificationAction;
                    manager.SceneManager.SetClientSynchronizationMode(clientSynchronizationMode);
                }
            }
        }

        /// <summary>
        /// Resets each SceneTestInfo entry
        /// </summary>
        private void ResetWait()
        {
            foreach (var entry in m_ShouldWaitList)
            {
                entry.ShouldWait = true;
                entry.ProcessedEvent = false;
            }

            m_TimeOutMarker = Time.realtimeSinceStartup + 4.0f;
            m_TimedOut = false;
        }

        /// <summary>
        /// Wait until all clients have processed the event and the server has determined the event is completed
        /// Will bail if it takes too long via m_TimeOutMarker
        /// </summary>
        private bool ShouldWait()
        {
            m_TimedOut = m_TimeOutMarker < Time.realtimeSinceStartup;
            if (!m_IsTestingVerifyScene)
            {
                return (m_ShouldWaitList.Select(c => c).Where(c => c.ProcessedEvent != true && c.ShouldWait == true).Count() > 0) && !m_TimedOut;
            }
            else
            {
                return (m_ShouldWaitList.Select(c => c).Where(c => c.ProcessedEvent != true && c.ShouldWait == true &&
                c.ClientId == m_ServerNetworkManager.ServerClientId).Count() > 0) && !m_TimedOut && m_ClientsThatFailedVerification != NbClients;
            }
        }

        /// <summary>
        /// Determines if the clientId is valid
        /// </summary>
        private bool ContainsClient(ulong clientId)
        {
            return m_ShouldWaitList.Select(c => c.ClientId).Where(c => c == clientId).Count() > 0;
        }

        /// <summary>
        /// Sets the specific clientId entry as having processed the current event
        /// </summary>
        private void SetClientProcessedEvent(ulong clientId)
        {
            m_ShouldWaitList.Select(c => c).Where(c => c.ClientId == clientId).First().ProcessedEvent = true;
        }

        /// <summary>
        /// Sets all known clients' ShouldWait value to false
        /// </summary>
        private void SetClientWaitDone(List<ulong> clients)
        {
            foreach (var clientId in clients)
            {
                m_ShouldWaitList.Select(c => c).Where(c => c.ClientId == clientId).First().ShouldWait = false;
            }
        }

        /// <summary>
        /// Makes sure the ClientsThatCompleted in the scene event complete notification match the known client identifiers
        /// </summary>
        /// <param name="clients">list of client identifiers (ClientsThatCompleted) </param>
        /// <returns>true or false</returns>
        private bool ContainsAllClients(List<ulong> clients)
        {
            // First, make sure we have the expected client count
            if (clients.Count != m_ShouldWaitList.Count)
            {
                return false;
            }

            // Next, make sure we have all client identifiers
            foreach (var sceneTestInfo in m_ShouldWaitList)
            {
                if (!clients.Contains(sceneTestInfo.ClientId))
                {
                    return false;
                }
            }
            return true;
        }

        /// <summary>
        /// This test only needs to check the server side for the proper event notifications of loading a scene, each
        /// client response that it loaded the scene, and the final event notifications <see cref="SceneEventType.LoadEventCompleted"/>
        /// and <see cref="SceneEventType.UnloadEventCompleted"/> that signifies all clients have completed a loading or unloading event.
        /// </summary>
        private void SceneManager_OnSceneEvent(SceneEvent sceneEvent)
        {
            switch (sceneEvent.SceneEventType)
            {
                case SceneEventType.Synchronize:
                    {
                        // Verify that the Client Synchronization Mode set by the server is being received by the client (which means it is applied when loading the first scene)
                        Assert.AreEqual(m_ClientNetworkManagers.ToArray().Where(c => c.LocalClientId == sceneEvent.ClientId).First().SceneManager.ClientSynchronizationMode, sceneEvent.LoadSceneMode);
                        break;
                    }
                case SceneEventType.Load:
                case SceneEventType.Unload:
                    {
                        Assert.AreEqual(sceneEvent.SceneName, m_CurrentSceneName);
                        Assert.IsTrue(ContainsClient(sceneEvent.ClientId));
                        Assert.IsNotNull(sceneEvent.AsyncOperation);
                        break;
                    }
                case SceneEventType.LoadComplete:
                    {
                        if (sceneEvent.ClientId == m_ServerNetworkManager.ServerClientId)
                        {
                            var sceneHandle = sceneEvent.Scene.handle;
                            var scene = sceneEvent.Scene;
                            m_CurrentScene = scene;
                            if (m_MultiSceneTest)
                            {
                                m_ScenesLoaded.Add(scene);
                            }
                            m_ClientsAreOkToLoad = true;
                        }
                        Assert.AreEqual(sceneEvent.SceneName, m_CurrentSceneName);
                        Assert.IsTrue(ContainsClient(sceneEvent.ClientId));
                        SetClientProcessedEvent(sceneEvent.ClientId);
                        break;
                    }
                case SceneEventType.UnloadComplete:
                    {
                        Assert.AreEqual(sceneEvent.SceneName, m_CurrentSceneName);
                        Assert.IsTrue(ContainsClient(sceneEvent.ClientId));
                        SetClientProcessedEvent(sceneEvent.ClientId);
                        break;
                    }
                case SceneEventType.LoadEventCompleted:
                case SceneEventType.UnloadEventCompleted:
                    {
                        Assert.AreEqual(sceneEvent.SceneName, m_CurrentSceneName);
                        Assert.IsTrue(ContainsClient(sceneEvent.ClientId));

                        // If we are a server and this is being processed by the server, then add the server to the completed list
                        // to validate that the event completed on all clients (and the server).
                        if (!m_ServerNetworkManager.IsHost && sceneEvent.ClientId == m_ServerNetworkManager.LocalClientId &&
                            !sceneEvent.ClientsThatCompleted.Contains(m_ServerNetworkManager.LocalClientId))
                        {
                            sceneEvent.ClientsThatCompleted.Add(m_ServerNetworkManager.LocalClientId);
                        }
                        Assert.IsTrue(ContainsAllClients(sceneEvent.ClientsThatCompleted));
                        SetClientWaitDone(sceneEvent.ClientsThatCompleted);

                        break;
                    }
            }
        }

        private bool m_IsTestingVerifyScene;
        private bool m_ServerVerifyScene;
        private bool m_ClientVerifyScene;
        private int m_ExpectedSceneIndex;
        private int m_ClientsThatFailedVerification;
        private string m_ExpectedSceneName;
        private LoadSceneMode m_ExpectedLoadMode;

        private bool ServerVerifySceneBeforeLoading(int sceneIndex, string sceneName, LoadSceneMode loadSceneMode)
        {
            Assert.IsTrue(m_ExpectedSceneIndex == sceneIndex);
            Assert.IsTrue(m_ExpectedSceneName == sceneName);
            Assert.IsTrue(m_ExpectedLoadMode == loadSceneMode);

            return m_ServerVerifyScene;
        }

        private bool ClientVerifySceneBeforeLoading(int sceneIndex, string sceneName, LoadSceneMode loadSceneMode)
        {
            Assert.IsTrue(m_ExpectedSceneIndex == sceneIndex);
            Assert.IsTrue(m_ExpectedSceneName == sceneName);
            Assert.IsTrue(m_ExpectedLoadMode == loadSceneMode);
            if (!m_ClientVerifyScene)
            {
                m_ClientsThatFailedVerification++;
            }
            return m_ClientVerifyScene;
        }

        private bool m_ClientsAreOkToLoad = true;
        protected override bool CanClientsLoad()
        {
            return m_ClientsAreOkToLoad;
        }

        /// <summary>
        /// Unit test to verify that user defined scene verification process works on both the client and
        /// the server side.
        /// </summary>
        /// <returns></returns>
        [UnityTest]
        public IEnumerator SceneVerifyBeforeLoadTest([Values(LoadSceneMode.Single, LoadSceneMode.Additive)] LoadSceneMode clientSynchronizationMode)
        {
            m_ClientVerificationAction = ClientVerifySceneBeforeLoading;
            m_ServerVerificationAction = ServerVerifySceneBeforeLoading;

            m_ServerNetworkManager.SceneManager.OnSceneEvent += SceneManager_OnSceneEvent;
            m_CurrentSceneName = k_AdditiveScene1;

            // Now prepare for the loading and unloading additive scene testing
            InitializeSceneTestInfo(clientSynchronizationMode, true);

            // Test VerifySceneBeforeLoading with both server and client set to true
            ResetWait();
            m_ServerVerifyScene = m_ClientVerifyScene = true;
            m_ExpectedSceneIndex = SceneUtility.GetBuildIndexByScenePath(m_CurrentSceneName);
            m_ExpectedSceneName = m_CurrentSceneName;
            m_ExpectedLoadMode = LoadSceneMode.Additive;
            var result = m_ServerNetworkManager.SceneManager.LoadScene(m_CurrentSceneName, LoadSceneMode.Additive);
            Assert.True(result == SceneEventProgressStatus.Started);

            // Wait for all clients to load the scene
            yield return new WaitWhile(ShouldWait);
            Assert.IsFalse(m_TimedOut);

            // Unload the scene
            ResetWait();
            result = m_ServerNetworkManager.SceneManager.UnloadScene(m_CurrentScene);
            Assert.True(result == SceneEventProgressStatus.Started);

            yield return new WaitWhile(ShouldWait);
            Assert.IsFalse(m_TimedOut);

            // Test VerifySceneBeforeLoading with m_ServerVerifyScene set to false
            // Server will notify it failed scene verification and no client should load
            ResetWait();
            m_ServerVerifyScene = false;
            result = m_ServerNetworkManager.SceneManager.LoadScene(m_CurrentSceneName, LoadSceneMode.Additive);
            Assert.True(result == SceneEventProgressStatus.SceneFailedVerification);

            // Test VerifySceneBeforeLoading with m_ServerVerifyScene set to true and m_ClientVerifyScene set to false
            // Server should load and clients will notify they failed scene verification
            ResetWait();
            m_CurrentSceneName = k_AdditiveScene2;
            m_ExpectedSceneName = m_CurrentSceneName;
            m_ExpectedSceneIndex = SceneUtility.GetBuildIndexByScenePath(m_CurrentSceneName);
            m_ServerVerifyScene = true;
            m_ClientVerifyScene = false;
            m_IsTestingVerifyScene = true;
            m_ClientsThatFailedVerification = 0;
            m_ClientsAreOkToLoad = false;
            result = m_ServerNetworkManager.SceneManager.LoadScene(m_CurrentSceneName, LoadSceneMode.Additive);
            Assert.True(result == SceneEventProgressStatus.Started);

            // Now wait for server to complete and all clients to fail
            yield return new WaitWhile(ShouldWait);
            Assert.IsFalse(m_TimedOut);

            // Now unload the scene the server loaded from last test
            ResetWait();

            // All clients did not load this scene, so we can ignore them for the wait
            foreach (var listItem in m_ShouldWaitList)
            {
                if (listItem.ClientId == m_ServerNetworkManager.LocalClientId)
                {
                    continue;
                }
                listItem.ProcessedEvent = true;
            }

            m_IsTestingVerifyScene = false;

            result = m_ServerNetworkManager.SceneManager.UnloadScene(m_CurrentScene);
            Assert.True(result == SceneEventProgressStatus.Started);

            // Now wait for server to unload and clients will fake unload
            yield return new WaitWhile(ShouldWait);
            Assert.IsFalse(m_TimedOut);

            yield break;
        }

        private IEnumerator LoadScene(string sceneName)
        {
            // Test VerifySceneBeforeLoading with both server and client set to true
            ResetWait();
            m_ServerVerifyScene = m_ClientVerifyScene = true;
            m_ExpectedSceneIndex = SceneUtility.GetBuildIndexByScenePath(m_CurrentSceneName);
            m_ExpectedSceneName = m_CurrentSceneName;
            m_ExpectedLoadMode = LoadSceneMode.Additive;
            var result = m_ServerNetworkManager.SceneManager.LoadScene(m_CurrentSceneName, LoadSceneMode.Additive);
            Assert.True(result == SceneEventProgressStatus.Started);

            // Wait for all clients to load the scene
            yield return new WaitWhile(ShouldWait);
            Assert.IsFalse(m_TimedOut);
        }

        private IEnumerator UnloadScene(Scene scene)
        {
            // Unload the scene
            ResetWait();

            m_CurrentSceneName = scene.name;

            var result = m_ServerNetworkManager.SceneManager.UnloadScene(scene);
            Assert.True(result == SceneEventProgressStatus.Started);

            // Wait for all clients to unload the scene
            yield return new WaitWhile(ShouldWait);
            Assert.IsFalse(m_TimedOut);
        }

        /// <summary>
        /// Server will only allow the base unit test scene to load once in SceneEventDataPoolTest
        /// since clients share the same scene space.
        /// </summary>
        private bool DataPoolVerifySceneServer(int sceneIndex, string sceneName, LoadSceneMode loadSceneMode)
        {
            if (sceneName == k_BaseUnitTestSceneName)
            {
                return !SceneManager.GetSceneByBuildIndex(sceneIndex).isLoaded;
            }
            return true;
        }

        /// <summary>
        /// Clients always load whatever the server tells them to load for SceneEventDataPoolTest
        /// </summary>
        private bool DataPoolVerifySceneClient(int sceneIndex, string sceneName, LoadSceneMode loadSceneMode)
        {
            return true;
        }

        private const string k_BaseUnitTestSceneName = "UnitTestBaseScene";
        private const string k_MultiInstanceTestScenename = "AdditiveSceneMultiInstance";

        /// <summary>
        /// Small to heavy scene loading scenario to test the dynamically generated SceneEventData objects under a load.
        /// Will load from 1 to 32 scenes in both single and additive ClientSynchronizationMode
        /// </summary>
        [UnityTest]
        public IEnumerator SceneEventDataPoolSceneLoadingTest([Values(LoadSceneMode.Single, LoadSceneMode.Additive)] LoadSceneMode clientSynchronizationMode, [Values(1, 2, 4, 8, 16, 32)] int numberOfScenesToLoad)
        {
            m_MultiSceneTest = true;
            m_ClientVerificationAction = DataPoolVerifySceneClient;
            m_ServerVerificationAction = DataPoolVerifySceneServer;

            m_ServerNetworkManager.SceneManager.OnSceneEvent += SceneManager_OnSceneEvent;
            m_ServerNetworkManager.SceneManager.DisableValidationWarnings(true);
            foreach (var client in m_ClientNetworkManagers)
            {
                client.SceneManager.DisableValidationWarnings(true);
            }

            // Now prepare for the loading and unloading additive scene testing
            InitializeSceneTestInfo(clientSynchronizationMode, true);

            Scene currentlyActiveScene = SceneManager.GetActiveScene();

            // Now load the base scene
            m_CurrentSceneName = k_BaseUnitTestSceneName;
            yield return LoadScene(m_CurrentSceneName);

            var firstScene = m_CurrentScene;

            m_CurrentSceneName = k_MultiInstanceTestScenename;
            SceneManager.SetActiveScene(m_CurrentScene);
            // Now load the scene(s)
            for (int i = 0; i < numberOfScenesToLoad; i++)
            {
                yield return LoadScene(m_CurrentSceneName);
            }

            // Reverse how we unload the scenes
            m_ScenesLoaded.Reverse();

            // Now unload the scene(s)
            foreach (var scene in m_ScenesLoaded)
            {
                yield return UnloadScene(scene);
            }
            SceneManager.SetActiveScene(currentlyActiveScene);
            m_MultiSceneTest = false;
            yield break;
        }

        private class SceneEventNotificationTestInfo
        {
            public ulong ClientId;
            public bool ShouldWait;
            public List<SceneEventType> EventsProcessed;
        }

        private class SceneEventCompletedTestInfo
        {
            public string SceneName;
            public SceneEventType EventTypeCompleted;
            public List<ulong> ClientThatCompletedEvent;
        }

        private List<SceneEventNotificationTestInfo> m_ClientNotificationInfo = new List<SceneEventNotificationTestInfo>();
        private List<SceneEventNotificationTestInfo> m_ServerNotificationInfo = new List<SceneEventNotificationTestInfo>();

        private List<SceneEventCompletedTestInfo> m_ClientCompletedTestInfo = new List<SceneEventCompletedTestInfo>();
        private List<SceneEventCompletedTestInfo> m_ServerCompletedTestInfo = new List<SceneEventCompletedTestInfo>();

        private void ResetNotificationInfo()
        {
            m_ClientNotificationInfo.Clear();
            m_ServerNotificationInfo.Clear();
            m_ClientCompletedTestInfo.Clear();
            m_ServerCompletedTestInfo.Clear();
        }

        private void ClientProcessedNotification(ulong clientId, SceneEventType notificationType, bool isServer, bool eventComplete = false)
        {
            if (clientId == m_ServerNetworkManager.LocalClientId)
            {
                return;
            }
            var notificationList = isServer ? m_ServerNotificationInfo : m_ClientNotificationInfo;
            var clientSelection = notificationList.Select(c => c).Where(c => c.ClientId == clientId);
            if (clientSelection == null || clientSelection.Count() == 0)
            {
                notificationList.Add(new SceneEventNotificationTestInfo()
                {
                    ClientId = clientId,
                    EventsProcessed = new List<SceneEventType>(),
                });
            }
            var clientNotificationObject = notificationList.Select(c => c).Where(c => c.ClientId == clientId).First();
            clientNotificationObject.EventsProcessed.Add(notificationType);
            clientNotificationObject.ShouldWait = !eventComplete;
        }

        private void ProcessCompletedNotification(string sceneName, List<ulong> clientIds, SceneEventType notificationType, bool isServer)
        {
            var notificationList = isServer ? m_ServerCompletedTestInfo : m_ClientCompletedTestInfo;

            notificationList.Add(new SceneEventCompletedTestInfo()
            {
                SceneName = sceneName,
                EventTypeCompleted = notificationType,
                ClientThatCompletedEvent = new List<ulong>(clientIds)
            });
        }

        private bool ValidateCompletedNotifications()
        {
            var isValidated = m_ClientCompletedTestInfo.Count == NbClients && m_ServerCompletedTestInfo.Count == 1;
            if (isValidated)
            {
                foreach (var client in m_ClientCompletedTestInfo)
                {
                    Assert.That(m_ServerCompletedTestInfo[0].SceneName == client.SceneName);
                    Assert.That(m_ServerCompletedTestInfo[0].EventTypeCompleted == client.EventTypeCompleted);
                    Assert.That(m_ServerCompletedTestInfo[0].ClientThatCompletedEvent.Count == client.ClientThatCompletedEvent.Count);
                    foreach (var clientId in m_ServerCompletedTestInfo[0].ClientThatCompletedEvent)
                    {
                        Assert.That(client.ClientThatCompletedEvent.Contains(clientId));
                    }
                }
                Debug.Log($"{m_ServerCompletedTestInfo[0].EventTypeCompleted} validated!");
            }
            return isValidated;
        }

        private bool NotificationTestShouldWait()
        {
            // if all of our clients are not done we should wait.
            var shouldWait = m_ClientNotificationInfo.Select(c => c).Where(c => c.ShouldWait == false).Count() != m_ClientNotificationInfo.Count;

            // if our client count (server side vs client side) do not match yet we should wait
            shouldWait |= m_ServerNotificationInfo.Count() != m_ClientNotificationInfo.Count();

            // if our client count is zero for either side or both sides we should wait
            shouldWait |= m_ServerNotificationInfo.Count() == 0 || m_ClientNotificationInfo.Count() == 0;

            // Early exit if we should wait at this point
            if (shouldWait)
            {
                return shouldWait;
            }

            foreach (var clientEntry in m_ServerNotificationInfo)
            {
                var clientList = m_ClientNotificationInfo.Select(c => c).Where(c => c.ClientId == clientEntry.ClientId);
                if (clientList == null || clientList.Count() == 0)
                {
                    shouldWait = true;
                }
                else
                {
                    var client = clientList.First();
                    // Compare the events processed to make sure the events are invoked on the client,a message sent to the server,
                    // and the same event is invoked on the server too.
                    foreach (var sceneEventType in clientEntry.EventsProcessed)
                    {
                        if (!client.EventsProcessed.Contains(sceneEventType))
                        {
                            shouldWait = true;
                            break;
                        }
                    }
                }

                if (shouldWait)
                {
                    break;
                }
            }

            return shouldWait;
        }

        [UnityTest]
        public IEnumerator SceneEventCallbackNotifications()
        {
            // First we disconnect and shutdown because we want to verify the synchronize events
            yield return Teardown();

            // Give a little time for handling clean-up and the like
            yield return new WaitForSeconds(0.01f);

            // We set this to true in order to bypass the automatic starting of the host and clients
            m_BypassStartAndWaitForClients = true;

            // Now just create the instances (server and client) without starting anything
            yield return Setup();

            // Start the host and  clients
            if (!MultiInstanceHelpers.Start(true, m_ServerNetworkManager, m_ClientNetworkManagers))
            {
                Debug.LogError("Failed to start instances");
                Assert.Fail("Failed to start instances");
            }
            RegisterSceneManagerHandler();
            // Immediately register for all pertinent event notifications we want to test and validate working
            // For the server:
            m_ServerNetworkManager.SceneManager.OnLoad += Server_OnLoad;
            m_ServerNetworkManager.SceneManager.OnLoadComplete += Server_OnLoadComplete;
            m_ServerNetworkManager.SceneManager.OnLoadEventCompleted += Server_OnLoadEventCompleted;
            m_ServerNetworkManager.SceneManager.OnUnload += Server_OnUnload;
            m_ServerNetworkManager.SceneManager.OnUnloadComplete += Server_OnUnloadComplete;
            m_ServerNetworkManager.SceneManager.OnUnloadEventCompleted += Server_OnUnloadEventCompleted;
            m_ServerNetworkManager.SceneManager.OnSynchronizeComplete += Server_OnSynchronizeComplete;
            m_ServerNetworkManager.SceneManager.OnSceneEvent += Server_OnSceneEvent;
            // For the clients:
            foreach (var client in m_ClientNetworkManagers)
            {
                client.SceneManager.OnLoad += Client_OnLoad;
                client.SceneManager.OnLoadComplete += Client_OnLoadComplete;
                client.SceneManager.OnLoadEventCompleted += Client_OnLoadEventCompleted;
                client.SceneManager.OnUnload += Client_OnUnload;
                client.SceneManager.OnUnloadComplete += Client_OnUnloadComplete;
                client.SceneManager.OnUnloadEventCompleted += Client_OnUnloadEventCompleted;
                client.SceneManager.OnSynchronizeComplete += Client_OnSynchronizeComplete;
                client.SceneManager.OnSynchronize += Client_OnSynchronize;
            }

            // Wait for connection on client side
            yield return MultiInstanceHelpers.Run(MultiInstanceHelpers.WaitForClientsConnected(m_ClientNetworkManagers));

            // Wait for connection on server side
            yield return MultiInstanceHelpers.Run(MultiInstanceHelpers.WaitForClientsConnectedToServer(m_ServerNetworkManager, NbClients + 1));

            //////////////////////////////////////////
            // Testing synchronize event notifications
            var shouldWait = NotificationTestShouldWait();

            while (shouldWait)
            {
                yield return new WaitForSeconds(0.01f);
                shouldWait = NotificationTestShouldWait();
            }

            // Reset for next test
            ResetNotificationInfo();

            //////////////////////////////////////////
            // Testing load event notifications
            Assert.That(m_ServerNetworkManager.SceneManager.LoadScene(k_AdditiveScene1, LoadSceneMode.Additive) == SceneEventProgressStatus.Started);
            shouldWait = NotificationTestShouldWait() || !m_CurrentScene.IsValid() || !m_CurrentScene.isLoaded;

            while (shouldWait)
            {
                yield return new WaitForSeconds(0.01f);
                shouldWait = NotificationTestShouldWait() || !m_CurrentScene.IsValid() || !m_CurrentScene.isLoaded;
                if (!shouldWait)
                {
                    shouldWait = !ValidateCompletedNotifications();
                }
            }

            // Reset for next test
            ResetNotificationInfo();

            //////////////////////////////////////////
            // Testing unload event notifications
            Assert.That(m_ServerNetworkManager.SceneManager.UnloadScene(m_CurrentScene) == SceneEventProgressStatus.Started);
            shouldWait = NotificationTestShouldWait() || m_CurrentScene.IsValid() || m_CurrentScene.isLoaded;
            while (shouldWait)
            {
                yield return new WaitForSeconds(0.01f);
                shouldWait = NotificationTestShouldWait() || m_CurrentScene.isLoaded;
                if (!shouldWait)
                {
                    shouldWait = !ValidateCompletedNotifications();
                }
            }
            yield break;
        }

        private void Client_OnSynchronize(ulong clientId)
        {
            ClientProcessedNotification(clientId, SceneEventType.Synchronize, false);
        }

        private void Client_OnSynchronizeComplete(ulong clientId)
        {
            Debug.Log($"Client {clientId} synchronized.");
            ClientProcessedNotification(clientId, SceneEventType.SynchronizeComplete, false, true);
        }

        private void Client_OnUnloadEventCompleted(string sceneName, LoadSceneMode loadSceneMode, List<ulong> clientsCompleted, List<ulong> clientsTimedOut)
        {
            ProcessCompletedNotification(sceneName, clientsCompleted, SceneEventType.UnloadEventCompleted, false);
        }

        private void Client_OnUnloadComplete(ulong clientId, string sceneName)
        {
            Debug.Log($"Client {clientId} unloaded {sceneName}");
            ClientProcessedNotification(clientId, SceneEventType.UnloadComplete, false, true);
        }

        private void Client_OnUnload(ulong clientId, string sceneName, AsyncOperation asyncOperation)
        {
            ClientProcessedNotification(clientId, SceneEventType.Unload, false);
        }

        private void Client_OnLoadEventCompleted(string sceneName, LoadSceneMode loadSceneMode, List<ulong> clientsCompleted, List<ulong> clientsTimedOut)
        {
            ProcessCompletedNotification(sceneName, clientsCompleted, SceneEventType.LoadEventCompleted, false);
        }

        private void Client_OnLoadComplete(ulong clientId, string sceneName, LoadSceneMode loadSceneMode)
        {
            Debug.Log($"Client {clientId} loaded {sceneName} in {loadSceneMode} LoadSceneMode");
            ClientProcessedNotification(clientId, SceneEventType.LoadComplete, false, true);
        }

        private void Client_OnLoad(ulong clientId, string sceneName, LoadSceneMode loadSceneMode, AsyncOperation asyncOperation)
        {
            ClientProcessedNotification(clientId, SceneEventType.Load, false);
        }

        #region ServerEvents
        private void Server_OnSceneEvent(SceneEvent sceneEvent)
        {
            switch (sceneEvent.SceneEventType)
            {
                case SceneEventType.LoadComplete:
                    {
                        if (sceneEvent.ClientId == m_ServerNetworkManager.LocalClientId)
                        {
                            // Set the scene currently loaded
                            m_CurrentScene = sceneEvent.Scene;
                        }
                        break;
                    }
            }
        }

        private void Server_OnSynchronizeComplete(ulong clientId)
        {
            Debug.Log($"Server Received Client {clientId} synchronized complete.");
            ClientProcessedNotification(clientId, SceneEventType.SynchronizeComplete, true, true);
        }

        private void Server_OnUnloadEventCompleted(string sceneName, LoadSceneMode loadSceneMode, List<ulong> clientsCompleted, List<ulong> clientsTimedOut)
        {
            ProcessCompletedNotification(sceneName, clientsCompleted, SceneEventType.UnloadEventCompleted, true);
        }

        private void Server_OnUnloadComplete(ulong clientId, string sceneName)
        {
            ClientProcessedNotification(clientId, SceneEventType.UnloadComplete, true, true);
        }

        private void Server_OnUnload(ulong clientId, string sceneName, AsyncOperation asyncOperation)
        {
            ClientProcessedNotification(clientId, SceneEventType.Unload, true);
        }

        private void Server_OnLoadEventCompleted(string sceneName, LoadSceneMode loadSceneMode, List<ulong> clientsCompleted, List<ulong> clientsTimedOut)
        {
            ProcessCompletedNotification(sceneName, clientsCompleted, SceneEventType.LoadEventCompleted, true);
        }

        private void Server_OnLoadComplete(ulong clientId, string sceneName, LoadSceneMode loadSceneMode)
        {
            ClientProcessedNotification(clientId, SceneEventType.LoadComplete, true, true);
        }

        private void Server_OnLoad(ulong clientId, string sceneName, LoadSceneMode loadSceneMode, AsyncOperation asyncOperation)
        {
            ClientProcessedNotification(clientId, SceneEventType.Load, true);
        }
        #endregion
    }

    /// <summary>
    /// This is where all of the SceneEventData specific tests should reside.
    /// </summary>
    public class SceneEventDataTests
    {
        /// <summary>
        /// This verifies that change from Allocator.TmpJob to Allocator.Persistent
        /// will not cause memory leak warning notifications if the scene event takes
        /// longer than 4 frames to complete.
        /// </summary>
        /// <returns></returns>
        [UnityTest]
        public IEnumerator FastReaderAllocationTest()
        {
            var fastBufferWriter = new FastBufferWriter(1024, Unity.Collections.Allocator.Persistent);
            var networkManagerGameObject = new GameObject("NetworkManager - Host");

            var networkManager = networkManagerGameObject.AddComponent<NetworkManager>();
            networkManager.NetworkConfig = new NetworkConfig()
            {
                ConnectionApproval = false,
                NetworkPrefabs = new List<NetworkPrefab>(),
                NetworkTransport = networkManagerGameObject.AddComponent<SIPTransport>(),
            };

            networkManager.StartHost();

            var sceneEventData = new SceneEventData(networkManager);
            sceneEventData.SceneEventType = SceneEventType.Load;
            sceneEventData.SceneHash = XXHash.Hash32("SomeRandomSceneName");
            sceneEventData.SceneEventProgressId = Guid.NewGuid();
            sceneEventData.LoadSceneMode = LoadSceneMode.Single;
            sceneEventData.SceneHandle = 32768;

            sceneEventData.Serialize(fastBufferWriter);
            var nativeArray = new Unity.Collections.NativeArray<byte>(fastBufferWriter.ToArray(), Unity.Collections.Allocator.Persistent);
            var fastBufferReader = new FastBufferReader(nativeArray, Unity.Collections.Allocator.Persistent, fastBufferWriter.ToArray().Length);

            var incomingSceneEventData = new SceneEventData(networkManager);
            incomingSceneEventData.Deserialize(fastBufferReader);

            // Wait for 30 frames
            var framesToWait = Time.frameCount + 30;
            yield return new WaitUntil(() => Time.frameCount > framesToWait);

            // As long as no errors occurred, the test verifies that
            incomingSceneEventData.Dispose();
            fastBufferReader.Dispose();
            nativeArray.Dispose();
            fastBufferWriter.Dispose();
            networkManager.Shutdown();
            Object.Destroy(networkManagerGameObject);
<<<<<<< HEAD
        }
    }

    public class NetworkSceneManagerDDOLTests
    {
        private NetworkManager m_ServerNetworkManager;
        private GameObject m_NetworkManagerGameObject;
        private GameObject m_DDOL_ObjectToSpawn;

        protected float m_ConditionMetFrequency = 0.1f;

        [UnitySetUp]
        protected IEnumerator SetUp()
        {
            m_NetworkManagerGameObject = new GameObject("NetworkManager - Host");
            m_ServerNetworkManager = m_NetworkManagerGameObject.AddComponent<NetworkManager>();

            m_DDOL_ObjectToSpawn = new GameObject();
            m_DDOL_ObjectToSpawn.AddComponent<NetworkObject>();
            m_DDOL_ObjectToSpawn.AddComponent<DDOLBehaviour>();

            m_ServerNetworkManager.NetworkConfig = new NetworkConfig()
            {
                ConnectionApproval = false,
                NetworkPrefabs = new List<NetworkPrefab>(),
                NetworkTransport = m_NetworkManagerGameObject.AddComponent<SIPTransport>(),
            };
            m_ServerNetworkManager.StartHost();
            yield break;
        }

        [UnityTearDown]
        protected IEnumerator TearDown()
        {
            m_ServerNetworkManager.Shutdown();

            Object.Destroy(m_NetworkManagerGameObject);
            Object.Destroy(m_DDOL_ObjectToSpawn);

            yield break;
        }

        public enum DefaultState
        {
            IsEnabled,
            IsDisabled
        }

        public enum MovedIntoDDOLBy
        {
            User,
            NetworkSceneManager
=======
>>>>>>> 737aa88b
        }

        public enum NetworkObjectType
        {
            InScenePlaced,
            DynamicallySpawned
        }

        /// <summary>
        /// Tests to make sure NetworkObjects moved into the DDOL will
        /// restore back to their currently active state when a full
        /// scene transition is complete.
        /// This tests both in-scene placed and dynamically spawned NetworkObjects
        [UnityTest]
        public IEnumerator InSceneNetworkObjectState([Values(DefaultState.IsEnabled, DefaultState.IsDisabled)] DefaultState activeState,
            [Values(MovedIntoDDOLBy.User, MovedIntoDDOLBy.NetworkSceneManager)] MovedIntoDDOLBy movedIntoDDOLBy,
            [Values(NetworkObjectType.InScenePlaced, NetworkObjectType.DynamicallySpawned)] NetworkObjectType networkObjectType)
        {
            var isActive = activeState == DefaultState.IsEnabled ? true : false;
            var isInScene = networkObjectType == NetworkObjectType.InScenePlaced ? true : false;
            var networkObject = m_DDOL_ObjectToSpawn.GetComponent<NetworkObject>();
            var ddolBehaviour = m_DDOL_ObjectToSpawn.GetComponent<DDOLBehaviour>();

            // All tests require this to be false
            networkObject.DestroyWithScene = false;

            if (movedIntoDDOLBy == MovedIntoDDOLBy.User)
            {
                ddolBehaviour.MoveToDDOL();
            }

            // Sets whether we are in-scene or dynamically spawned NetworkObject
            ddolBehaviour.SetInScene(isInScene);

            Assert.That(networkObject.IsSpawned);

            m_DDOL_ObjectToSpawn.SetActive(isActive);

            m_ServerNetworkManager.SceneManager.MoveObjectsToDontDestroyOnLoad();

            yield return new WaitForSeconds(0.03f);

            // It should be isActive when MoveObjectsToDontDestroyOnLoad is called.
            Assert.That(networkObject.isActiveAndEnabled == isActive);

            m_ServerNetworkManager.SceneManager.MoveObjectsFromDontDestroyOnLoadToScene(SceneManager.GetActiveScene());

            yield return new WaitForSeconds(0.03f);

            // It should be isActive when MoveObjectsFromDontDestroyOnLoadToScene is called.
            Assert.That(networkObject.isActiveAndEnabled == isActive);

            //Done
            networkObject.Despawn(false);
        }

        public class DDOLBehaviour : NetworkBehaviour
        {
            public void MoveToDDOL()
            {
                DontDestroyOnLoad(gameObject);
            }

            public void SetInScene(bool isInScene)
            {
                var networkObject = GetComponent<NetworkObject>();
                networkObject.IsSceneObject = isInScene;
            }
        }

    }

<<<<<<< HEAD
=======
    public class NetworkSceneManagerDDOLTests
    {
        private NetworkManager m_ServerNetworkManager;
        private GameObject m_NetworkManagerGameObject;
        private GameObject m_DDOL_ObjectToSpawn;

        protected float m_ConditionMetFrequency = 0.1f;

        [UnitySetUp]
        protected IEnumerator SetUp()
        {
            m_NetworkManagerGameObject = new GameObject("NetworkManager - Host");
            m_ServerNetworkManager = m_NetworkManagerGameObject.AddComponent<NetworkManager>();

            m_DDOL_ObjectToSpawn = new GameObject();
            m_DDOL_ObjectToSpawn.AddComponent<NetworkObject>();
            m_DDOL_ObjectToSpawn.AddComponent<DDOLBehaviour>();

            m_ServerNetworkManager.NetworkConfig = new NetworkConfig()
            {
                ConnectionApproval = false,
                NetworkPrefabs = new List<NetworkPrefab>(),
                NetworkTransport = m_NetworkManagerGameObject.AddComponent<SIPTransport>(),
            };
            m_ServerNetworkManager.StartHost();
            yield break;
        }

        [UnityTearDown]
        protected IEnumerator TearDown()
        {
            m_ServerNetworkManager.Shutdown();

            Object.Destroy(m_NetworkManagerGameObject);
            Object.Destroy(m_DDOL_ObjectToSpawn);

            yield break;
        }

        public enum DefaultState
        {
            IsEnabled,
            IsDisabled
        }

        public enum MovedIntoDDOLBy
        {
            User,
            NetworkSceneManager
        }

        public enum NetworkObjectType
        {
            InScenePlaced,
            DynamicallySpawned
        }

        /// <summary>
        /// Tests to make sure NetworkObjects moved into the DDOL will
        /// restore back to their currently active state when a full
        /// scene transition is complete.
        /// This tests both in-scene placed and dynamically spawned NetworkObjects
        [UnityTest]
        public IEnumerator InSceneNetworkObjectState([Values(DefaultState.IsEnabled, DefaultState.IsDisabled)] DefaultState activeState,
            [Values(MovedIntoDDOLBy.User, MovedIntoDDOLBy.NetworkSceneManager)] MovedIntoDDOLBy movedIntoDDOLBy,
            [Values(NetworkObjectType.InScenePlaced, NetworkObjectType.DynamicallySpawned)] NetworkObjectType networkObjectType)
        {
            var isActive = activeState == DefaultState.IsEnabled ? true : false;
            var isInScene = networkObjectType == NetworkObjectType.InScenePlaced ? true : false;
            var networkObject = m_DDOL_ObjectToSpawn.GetComponent<NetworkObject>();
            var ddolBehaviour = m_DDOL_ObjectToSpawn.GetComponent<DDOLBehaviour>();

            // All tests require this to be false
            networkObject.DestroyWithScene = false;

            if (movedIntoDDOLBy == MovedIntoDDOLBy.User)
            {
                ddolBehaviour.MoveToDDOL();
            }

            // Sets whether we are in-scene or dynamically spawned NetworkObject
            ddolBehaviour.SetInScene(isInScene);

            Assert.That(networkObject.IsSpawned);

            m_DDOL_ObjectToSpawn.SetActive(isActive);

            m_ServerNetworkManager.SceneManager.MoveObjectsToDontDestroyOnLoad();

            yield return new WaitForSeconds(0.03f);

            // It should be isActive when MoveObjectsToDontDestroyOnLoad is called.
            Assert.That(networkObject.isActiveAndEnabled == isActive);

            m_ServerNetworkManager.SceneManager.MoveObjectsFromDontDestroyOnLoadToScene(SceneManager.GetActiveScene());

            yield return new WaitForSeconds(0.03f);

            // It should be isActive when MoveObjectsFromDontDestroyOnLoadToScene is called.
            Assert.That(networkObject.isActiveAndEnabled == isActive);

            //Done
            networkObject.Despawn(false);
        }

        public class DDOLBehaviour : NetworkBehaviour
        {
            public void MoveToDDOL()
            {
                DontDestroyOnLoad(gameObject);
            }

            public void SetInScene(bool isInScene)
            {
                var networkObject = GetComponent<NetworkObject>();
                networkObject.IsSceneObject = isInScene;
            }
        }

    }

>>>>>>> 737aa88b
}<|MERGE_RESOLUTION|>--- conflicted
+++ resolved
@@ -83,11 +83,7 @@
             var isHost = serverType == ServerType.Host ? true : false;
 
             // Start the host and  clients
-<<<<<<< HEAD
-            if (!MultiInstanceHelpers.Start(isHost, m_ServerNetworkManager, m_ClientNetworkManagers))
-=======
             if (!MultiInstanceHelpers.Start(isHost, m_ServerNetworkManager, m_ClientNetworkManagers, SceneManagerValidationAndTestRunnerInitialization))
->>>>>>> 737aa88b
             {
                 Debug.LogError("Failed to start instances");
                 Assert.Fail("Failed to start instances");
@@ -337,7 +333,19 @@
                             {
                                 m_ScenesLoaded.Add(scene);
                             }
-                            m_ClientsAreOkToLoad = true;
+
+                            foreach (var manager in m_ClientNetworkManagers)
+                            {
+                                if (!manager.SceneManager.ScenesLoaded.ContainsKey(sceneHandle))
+                                {
+                                    manager.SceneManager.ScenesLoaded.Add(sceneHandle, scene);
+                                }
+
+                                if (!manager.SceneManager.ServerSceneHandleToClientSceneHandle.ContainsKey(sceneHandle))
+                                {
+                                    manager.SceneManager.ServerSceneHandleToClientSceneHandle.Add(sceneHandle, sceneHandle);
+                                }
+                            }
                         }
                         Assert.AreEqual(sceneEvent.SceneName, m_CurrentSceneName);
                         Assert.IsTrue(ContainsClient(sceneEvent.ClientId));
@@ -401,12 +409,6 @@
             return m_ClientVerifyScene;
         }
 
-        private bool m_ClientsAreOkToLoad = true;
-        protected override bool CanClientsLoad()
-        {
-            return m_ClientsAreOkToLoad;
-        }
-
         /// <summary>
         /// Unit test to verify that user defined scene verification process works on both the client and
         /// the server side.
@@ -462,7 +464,6 @@
             m_ClientVerifyScene = false;
             m_IsTestingVerifyScene = true;
             m_ClientsThatFailedVerification = 0;
-            m_ClientsAreOkToLoad = false;
             result = m_ServerNetworkManager.SceneManager.LoadScene(m_CurrentSceneName, LoadSceneMode.Additive);
             Assert.True(result == SceneEventProgressStatus.Started);
 
@@ -472,19 +473,7 @@
 
             // Now unload the scene the server loaded from last test
             ResetWait();
-
-            // All clients did not load this scene, so we can ignore them for the wait
-            foreach (var listItem in m_ShouldWaitList)
-            {
-                if (listItem.ClientId == m_ServerNetworkManager.LocalClientId)
-                {
-                    continue;
-                }
-                listItem.ProcessedEvent = true;
-            }
-
             m_IsTestingVerifyScene = false;
-
             result = m_ServerNetworkManager.SceneManager.UnloadScene(m_CurrentScene);
             Assert.True(result == SceneEventProgressStatus.Started);
 
@@ -745,12 +734,12 @@
             yield return Setup();
 
             // Start the host and  clients
-            if (!MultiInstanceHelpers.Start(true, m_ServerNetworkManager, m_ClientNetworkManagers))
+            if (!MultiInstanceHelpers.Start(true, m_ServerNetworkManager, m_ClientNetworkManagers, SceneManagerValidationAndTestRunnerInitialization))
             {
                 Debug.LogError("Failed to start instances");
                 Assert.Fail("Failed to start instances");
             }
-            RegisterSceneManagerHandler();
+
             // Immediately register for all pertinent event notifications we want to test and validate working
             // For the server:
             m_ServerNetworkManager.SceneManager.OnLoad += Server_OnLoad;
@@ -877,10 +866,26 @@
             {
                 case SceneEventType.LoadComplete:
                     {
+                        // We have to manually add the loaded scene to the clients when server is done loading
+                        // since the clients do not load scenes in MultiInstance tests.
                         if (sceneEvent.ClientId == m_ServerNetworkManager.LocalClientId)
                         {
-                            // Set the scene currently loaded
                             m_CurrentScene = sceneEvent.Scene;
+                            var sceneHandle = sceneEvent.Scene.handle;
+                            var scene = sceneEvent.Scene;
+
+                            foreach (var manager in m_ClientNetworkManagers)
+                            {
+                                if (!manager.SceneManager.ScenesLoaded.ContainsKey(sceneHandle))
+                                {
+                                    manager.SceneManager.ScenesLoaded.Add(sceneHandle, scene);
+                                }
+
+                                if (!manager.SceneManager.ServerSceneHandleToClientSceneHandle.ContainsKey(sceneHandle))
+                                {
+                                    manager.SceneManager.ServerSceneHandleToClientSceneHandle.Add(sceneHandle, sceneHandle);
+                                }
+                            }
                         }
                         break;
                     }
@@ -977,7 +982,6 @@
             fastBufferWriter.Dispose();
             networkManager.Shutdown();
             Object.Destroy(networkManagerGameObject);
-<<<<<<< HEAD
         }
     }
 
@@ -1030,8 +1034,6 @@
         {
             User,
             NetworkSceneManager
-=======
->>>>>>> 737aa88b
         }
 
         public enum NetworkObjectType
@@ -1104,128 +1106,4 @@
 
     }
 
-<<<<<<< HEAD
-=======
-    public class NetworkSceneManagerDDOLTests
-    {
-        private NetworkManager m_ServerNetworkManager;
-        private GameObject m_NetworkManagerGameObject;
-        private GameObject m_DDOL_ObjectToSpawn;
-
-        protected float m_ConditionMetFrequency = 0.1f;
-
-        [UnitySetUp]
-        protected IEnumerator SetUp()
-        {
-            m_NetworkManagerGameObject = new GameObject("NetworkManager - Host");
-            m_ServerNetworkManager = m_NetworkManagerGameObject.AddComponent<NetworkManager>();
-
-            m_DDOL_ObjectToSpawn = new GameObject();
-            m_DDOL_ObjectToSpawn.AddComponent<NetworkObject>();
-            m_DDOL_ObjectToSpawn.AddComponent<DDOLBehaviour>();
-
-            m_ServerNetworkManager.NetworkConfig = new NetworkConfig()
-            {
-                ConnectionApproval = false,
-                NetworkPrefabs = new List<NetworkPrefab>(),
-                NetworkTransport = m_NetworkManagerGameObject.AddComponent<SIPTransport>(),
-            };
-            m_ServerNetworkManager.StartHost();
-            yield break;
-        }
-
-        [UnityTearDown]
-        protected IEnumerator TearDown()
-        {
-            m_ServerNetworkManager.Shutdown();
-
-            Object.Destroy(m_NetworkManagerGameObject);
-            Object.Destroy(m_DDOL_ObjectToSpawn);
-
-            yield break;
-        }
-
-        public enum DefaultState
-        {
-            IsEnabled,
-            IsDisabled
-        }
-
-        public enum MovedIntoDDOLBy
-        {
-            User,
-            NetworkSceneManager
-        }
-
-        public enum NetworkObjectType
-        {
-            InScenePlaced,
-            DynamicallySpawned
-        }
-
-        /// <summary>
-        /// Tests to make sure NetworkObjects moved into the DDOL will
-        /// restore back to their currently active state when a full
-        /// scene transition is complete.
-        /// This tests both in-scene placed and dynamically spawned NetworkObjects
-        [UnityTest]
-        public IEnumerator InSceneNetworkObjectState([Values(DefaultState.IsEnabled, DefaultState.IsDisabled)] DefaultState activeState,
-            [Values(MovedIntoDDOLBy.User, MovedIntoDDOLBy.NetworkSceneManager)] MovedIntoDDOLBy movedIntoDDOLBy,
-            [Values(NetworkObjectType.InScenePlaced, NetworkObjectType.DynamicallySpawned)] NetworkObjectType networkObjectType)
-        {
-            var isActive = activeState == DefaultState.IsEnabled ? true : false;
-            var isInScene = networkObjectType == NetworkObjectType.InScenePlaced ? true : false;
-            var networkObject = m_DDOL_ObjectToSpawn.GetComponent<NetworkObject>();
-            var ddolBehaviour = m_DDOL_ObjectToSpawn.GetComponent<DDOLBehaviour>();
-
-            // All tests require this to be false
-            networkObject.DestroyWithScene = false;
-
-            if (movedIntoDDOLBy == MovedIntoDDOLBy.User)
-            {
-                ddolBehaviour.MoveToDDOL();
-            }
-
-            // Sets whether we are in-scene or dynamically spawned NetworkObject
-            ddolBehaviour.SetInScene(isInScene);
-
-            Assert.That(networkObject.IsSpawned);
-
-            m_DDOL_ObjectToSpawn.SetActive(isActive);
-
-            m_ServerNetworkManager.SceneManager.MoveObjectsToDontDestroyOnLoad();
-
-            yield return new WaitForSeconds(0.03f);
-
-            // It should be isActive when MoveObjectsToDontDestroyOnLoad is called.
-            Assert.That(networkObject.isActiveAndEnabled == isActive);
-
-            m_ServerNetworkManager.SceneManager.MoveObjectsFromDontDestroyOnLoadToScene(SceneManager.GetActiveScene());
-
-            yield return new WaitForSeconds(0.03f);
-
-            // It should be isActive when MoveObjectsFromDontDestroyOnLoadToScene is called.
-            Assert.That(networkObject.isActiveAndEnabled == isActive);
-
-            //Done
-            networkObject.Despawn(false);
-        }
-
-        public class DDOLBehaviour : NetworkBehaviour
-        {
-            public void MoveToDDOL()
-            {
-                DontDestroyOnLoad(gameObject);
-            }
-
-            public void SetInScene(bool isInScene)
-            {
-                var networkObject = GetComponent<NetworkObject>();
-                networkObject.IsSceneObject = isInScene;
-            }
-        }
-
-    }
-
->>>>>>> 737aa88b
 }