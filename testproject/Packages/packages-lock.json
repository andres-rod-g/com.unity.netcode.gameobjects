--- conflicted
+++ resolved
@@ -1,31 +1,20 @@
 {
   "dependencies": {
     "com.unity.addressables": {
-      "version": "1.20.3",
-      "depth": 0,
-      "source": "registry",
-      "dependencies": {
-        "com.unity.scriptablebuildpipeline": "1.20.2",
+      "version": "1.16.19",
+      "depth": 0,
+      "source": "registry",
+      "dependencies": {
+        "com.unity.scriptablebuildpipeline": "1.15.2",
         "com.unity.modules.assetbundle": "1.0.0",
-        "com.unity.modules.imageconversion": "1.0.0",
-        "com.unity.modules.jsonserialize": "1.0.0",
         "com.unity.modules.unitywebrequest": "1.0.0",
         "com.unity.modules.unitywebrequestassetbundle": "1.0.0"
       },
       "url": "https://packages.unity.com"
     },
-    "com.unity.ai.navigation": {
-      "version": "1.1.0-pre.1",
-      "depth": 0,
-      "source": "registry",
-      "dependencies": {
-        "com.unity.modules.ai": "1.0.0"
-      },
-      "url": "https://packages.unity.com"
-    },
     "com.unity.burst": {
-      "version": "1.7.3",
-      "depth": 1,
+      "version": "1.6.6",
+      "depth": 2,
       "source": "registry",
       "dependencies": {
         "com.unity.mathematics": "1.2.1"
@@ -33,22 +22,21 @@
       "url": "https://packages.unity.com"
     },
     "com.unity.collab-proxy": {
-      "version": "1.15.18",
-      "depth": 0,
-      "source": "registry",
-      "dependencies": {
-        "com.unity.services.core": "1.0.1"
-      },
+      "version": "1.9.0",
+      "depth": 0,
+      "source": "registry",
+      "dependencies": {},
       "url": "https://packages.unity.com"
     },
     "com.unity.collections": {
-      "version": "file:/Users/jeffrey.rainy/Downloads/package",
-      "depth": 0,
-      "source": "local",
-      "dependencies": {
-        "com.unity.burst": "1.7.2",
+      "version": "1.2.4",
+      "depth": 2,
+      "source": "registry",
+      "dependencies": {
+        "com.unity.burst": "1.6.6",
         "com.unity.test-framework": "1.1.31"
-      }
+      },
+      "url": "https://packages.unity.com"
     },
     "com.unity.ext.nunit": {
       "version": "1.0.6",
@@ -58,7 +46,7 @@
       "url": "https://packages.unity.com"
     },
     "com.unity.ide.rider": {
-      "version": "3.0.15",
+      "version": "3.0.7",
       "depth": 0,
       "source": "registry",
       "dependencies": {
@@ -67,7 +55,7 @@
       "url": "https://packages.unity.com"
     },
     "com.unity.ide.visualstudio": {
-      "version": "2.0.16",
+      "version": "2.0.11",
       "depth": 0,
       "source": "registry",
       "dependencies": {
@@ -76,7 +64,7 @@
       "url": "https://packages.unity.com"
     },
     "com.unity.ide.vscode": {
-      "version": "1.2.5",
+      "version": "1.2.3",
       "depth": 0,
       "source": "registry",
       "dependencies": {},
@@ -84,7 +72,7 @@
     },
     "com.unity.mathematics": {
       "version": "1.2.6",
-      "depth": 0,
+      "depth": 2,
       "source": "registry",
       "dependencies": {},
       "url": "https://packages.unity.com"
@@ -99,14 +87,14 @@
       }
     },
     "com.unity.nuget.mono-cecil": {
-      "version": "1.11.4",
+      "version": "1.10.1",
       "depth": 1,
       "source": "registry",
       "dependencies": {},
       "url": "https://packages.unity.com"
     },
     "com.unity.nuget.newtonsoft-json": {
-      "version": "3.0.2",
+      "version": "2.0.0",
       "depth": 1,
       "source": "registry",
       "dependencies": {},
@@ -122,63 +110,45 @@
       "url": "https://packages.unity.com"
     },
     "com.unity.scriptablebuildpipeline": {
-      "version": "1.20.2",
+      "version": "1.15.2",
       "depth": 1,
       "source": "registry",
       "dependencies": {},
       "url": "https://packages.unity.com"
     },
     "com.unity.services.authentication": {
-      "version": "2.1.1",
-      "depth": 0,
-      "source": "registry",
-      "dependencies": {
-        "com.unity.nuget.newtonsoft-json": "3.0.2",
-        "com.unity.services.core": "1.4.2",
-        "com.unity.modules.unitywebrequest": "1.0.0",
-        "com.unity.ugui": "1.0.0"
+      "version": "1.0.0-pre.4",
+      "depth": 0,
+      "source": "registry",
+      "dependencies": {
+        "com.unity.nuget.newtonsoft-json": "2.0.0",
+        "com.unity.services.core": "1.1.0-pre.8",
+        "com.unity.modules.unitywebrequest": "1.0.0"
       },
       "url": "https://packages.unity.com"
     },
     "com.unity.services.core": {
-      "version": "1.4.2",
-      "depth": 0,
-      "source": "registry",
-      "dependencies": {
-        "com.unity.modules.unitywebrequest": "1.0.0",
-        "com.unity.nuget.newtonsoft-json": "3.0.2",
-        "com.unity.modules.androidjni": "1.0.0"
-      },
-      "url": "https://packages.unity.com"
-    },
-    "com.unity.services.qos": {
-      "version": "1.0.0",
-      "depth": 1,
-      "source": "registry",
-      "dependencies": {
-        "com.unity.services.core": "1.3.2",
-        "com.unity.modules.unitywebrequest": "1.0.0",
-        "com.unity.nuget.newtonsoft-json": "3.0.1",
-        "com.unity.services.authentication": "2.0.0",
-        "com.unity.collections": "1.2.3"
+      "version": "1.1.0-pre.8",
+      "depth": 0,
+      "source": "registry",
+      "dependencies": {
+        "com.unity.modules.unitywebrequest": "1.0.0"
       },
       "url": "https://packages.unity.com"
     },
     "com.unity.services.relay": {
-      "version": "1.0.2",
-      "depth": 0,
-      "source": "registry",
-      "dependencies": {
-        "com.unity.services.core": "1.4.0",
-        "com.unity.services.authentication": "2.0.0",
-        "com.unity.services.qos": "1.0.0",
+      "version": "1.0.1-pre.1",
+      "depth": 0,
+      "source": "registry",
+      "dependencies": {
+        "com.unity.services.core": "1.1.0-pre.8",
         "com.unity.modules.unitywebrequest": "1.0.0",
         "com.unity.modules.unitywebrequestassetbundle": "1.0.0",
         "com.unity.modules.unitywebrequestaudio": "1.0.0",
         "com.unity.modules.unitywebrequesttexture": "1.0.0",
         "com.unity.modules.unitywebrequestwww": "1.0.0",
-        "com.unity.nuget.newtonsoft-json": "3.0.1",
-        "com.unity.transport": "1.0.0"
+        "com.unity.nuget.newtonsoft-json": "2.0.0",
+        "com.unity.services.authentication": "1.0.0-pre.4"
       },
       "url": "https://packages.unity.com"
     },
@@ -213,7 +183,7 @@
       "url": "https://packages.unity.com"
     },
     "com.unity.timeline": {
-      "version": "1.7.1",
+      "version": "1.6.2",
       "depth": 0,
       "source": "registry",
       "dependencies": {
@@ -225,20 +195,15 @@
       "url": "https://packages.unity.com"
     },
     "com.unity.transport": {
-<<<<<<< HEAD
-      "version": "file:/Users/jeffrey.rainy/code/com.unity.transport/com.unity.transport",
-      "depth": 0,
-      "source": "local",
-=======
       "version": "1.2.0",
       "depth": 1,
       "source": "registry",
->>>>>>> 3ec816ad
-      "dependencies": {
-        "com.unity.collections": "2.0.0-pre.37",
-        "com.unity.burst": "1.7.3",
+      "dependencies": {
+        "com.unity.collections": "1.2.4",
+        "com.unity.burst": "1.6.6",
         "com.unity.mathematics": "1.2.6"
-      }
+      },
+      "url": "https://packages.unity.com"
     },
     "com.unity.ugui": {
       "version": "1.0.0",
@@ -380,6 +345,17 @@
     "com.unity.modules.uielements": {
       "version": "1.0.0",
       "depth": 0,
+      "source": "builtin",
+      "dependencies": {
+        "com.unity.modules.ui": "1.0.0",
+        "com.unity.modules.imgui": "1.0.0",
+        "com.unity.modules.jsonserialize": "1.0.0",
+        "com.unity.modules.uielementsnative": "1.0.0"
+      }
+    },
+    "com.unity.modules.uielementsnative": {
+      "version": "1.0.0",
+      "depth": 1,
       "source": "builtin",
       "dependencies": {
         "com.unity.modules.ui": "1.0.0",
