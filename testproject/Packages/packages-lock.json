--- conflicted
+++ resolved
@@ -2,11 +2,7 @@
   "dependencies": {
     "com.unity.burst": {
       "version": "1.6.4",
-<<<<<<< HEAD
-      "depth": 1,
-=======
       "depth": 2,
->>>>>>> b75c74ea
       "source": "registry",
       "dependencies": {
         "com.unity.mathematics": "1.2.1"
@@ -14,12 +10,10 @@
       "url": "https://packages.unity.com"
     },
     "com.unity.collab-proxy": {
-      "version": "1.15.12",
-      "depth": 0,
-      "source": "registry",
-      "dependencies": {
-        "com.unity.services.core": "1.0.1"
-      },
+      "version": "1.9.0",
+      "depth": 0,
+      "source": "registry",
+      "dependencies": {},
       "url": "https://packages.unity.com"
     },
     "com.unity.collections": {
@@ -40,7 +34,7 @@
       "url": "https://packages.unity.com"
     },
     "com.unity.ide.rider": {
-      "version": "3.0.12",
+      "version": "3.0.7",
       "depth": 0,
       "source": "registry",
       "dependencies": {
@@ -49,7 +43,7 @@
       "url": "https://packages.unity.com"
     },
     "com.unity.ide.visualstudio": {
-      "version": "2.0.14",
+      "version": "2.0.11",
       "depth": 0,
       "source": "registry",
       "dependencies": {
@@ -58,7 +52,7 @@
       "url": "https://packages.unity.com"
     },
     "com.unity.ide.vscode": {
-      "version": "1.2.4",
+      "version": "1.2.3",
       "depth": 0,
       "source": "registry",
       "dependencies": {},
@@ -66,11 +60,7 @@
     },
     "com.unity.mathematics": {
       "version": "1.2.5",
-<<<<<<< HEAD
-      "depth": 0,
-=======
       "depth": 2,
->>>>>>> b75c74ea
       "source": "registry",
       "dependencies": {},
       "url": "https://packages.unity.com"
@@ -81,11 +71,7 @@
       "source": "local",
       "dependencies": {
         "com.unity.netcode.gameobjects": "1.0.0-pre.5",
-<<<<<<< HEAD
-        "com.unity.transport": "1.0.0-pre.12"
-=======
         "com.unity.transport": "1.0.0-pre.13"
->>>>>>> b75c74ea
       }
     },
     "com.unity.netcode.gameobjects": {
@@ -115,7 +101,7 @@
       "url": "https://packages.unity.com"
     },
     "com.unity.package-validation-suite": {
-      "version": "0.23.5-preview",
+      "version": "0.21.0-preview",
       "depth": 0,
       "source": "registry",
       "dependencies": {
@@ -124,23 +110,22 @@
       "url": "https://packages.unity.com"
     },
     "com.unity.services.authentication": {
-      "version": "1.0.0-pre.37",
+      "version": "1.0.0-pre.4",
       "depth": 0,
       "source": "registry",
       "dependencies": {
         "com.unity.nuget.newtonsoft-json": "2.0.0",
-        "com.unity.services.core": "1.1.0-pre.41",
+        "com.unity.services.core": "1.1.0-pre.8",
         "com.unity.modules.unitywebrequest": "1.0.0"
       },
       "url": "https://packages.unity.com"
     },
     "com.unity.services.core": {
-      "version": "1.1.0-pre.41",
-      "depth": 0,
-      "source": "registry",
-      "dependencies": {
-        "com.unity.modules.unitywebrequest": "1.0.0",
-        "com.unity.nuget.newtonsoft-json": "2.0.0"
+      "version": "1.1.0-pre.8",
+      "depth": 0,
+      "source": "registry",
+      "dependencies": {
+        "com.unity.modules.unitywebrequest": "1.0.0"
       },
       "url": "https://packages.unity.com"
     },
@@ -161,11 +146,7 @@
       "url": "https://packages.unity.com"
     },
     "com.unity.test-framework": {
-<<<<<<< HEAD
-      "version": "1.1.30",
-=======
       "version": "1.1.31",
->>>>>>> b75c74ea
       "depth": 0,
       "source": "registry",
       "dependencies": {
@@ -195,7 +176,7 @@
       "url": "https://packages.unity.com"
     },
     "com.unity.timeline": {
-      "version": "1.6.4",
+      "version": "1.6.2",
       "depth": 0,
       "source": "registry",
       "dependencies": {
@@ -207,13 +188,8 @@
       "url": "https://packages.unity.com"
     },
     "com.unity.transport": {
-<<<<<<< HEAD
-      "version": "1.0.0-pre.12",
-      "depth": 0,
-=======
       "version": "1.0.0-pre.13",
       "depth": 1,
->>>>>>> b75c74ea
       "source": "registry",
       "dependencies": {
         "com.unity.collections": "1.1.0",
