using System;
using System.Collections.Generic;
using UnityEngine;
using UnityEngine.Serialization;
using NetcodeNetworkEvent = Unity.Netcode.NetworkEvent;
using TransportNetworkEvent = Unity.Networking.Transport.NetworkEvent;
using Unity.Collections.LowLevel.Unsafe;
using Unity.Collections;
using Unity.Networking.Transport;
using Unity.Networking.Transport.Relay;
using Unity.Networking.Transport.Utilities;
using Unity.Netcode.UTP.Utilities;

namespace Unity.Netcode
{
    /// <summary>
    /// Provides an interface that overrides the ability to create your own drivers and pipelines
    /// </summary>
    public interface INetworkStreamDriverConstructor
    {
        void CreateDriver(
            UnityTransport transport,
            out NetworkDriver driver,
            out NetworkPipeline unreliableFragmentedPipeline,
            out NetworkPipeline unreliableSequencedFragmentedPipeline,
            out NetworkPipeline reliableSequencedPipeline);
    }

    public static class ErrorUtilities
    {
        private const string k_NetworkSuccess = "Success";
        private const string k_NetworkIdMismatch = "NetworkId is invalid, likely caused by stale connection {0}.";
        private const string k_NetworkVersionMismatch = "NetworkVersion is invalid, likely caused by stale connection {0}.";
        private const string k_NetworkStateMismatch = "Sending data while connecting on connection {0} is not allowed.";
        private const string k_NetworkPacketOverflow = "Unable to allocate packet due to buffer overflow.";
        private const string k_NetworkSendQueueFull = "Currently unable to queue packet as there is too many in-flight " +
            " packets. This could be because the send queue size ('Max Send Queue Size') is too small.";
        private const string k_NetworkHeaderInvalid = "Invalid Unity Transport Protocol header.";
        private const string k_NetworkDriverParallelForErr = "The parallel network driver needs to process a single unique connection per job, processing a single connection multiple times in a parallel for is not supported.";
        private const string k_NetworkSendHandleInvalid = "Invalid NetworkInterface Send Handle. Likely caused by pipeline send data corruption.";
        private const string k_NetworkArgumentMismatch = "Invalid NetworkEndpoint Arguments.";

        public static string ErrorToString(Networking.Transport.Error.StatusCode error, ulong connectionId)
        {
            switch (error)
            {
                case Networking.Transport.Error.StatusCode.Success:
                    return k_NetworkSuccess;
                case Networking.Transport.Error.StatusCode.NetworkIdMismatch:
                    return string.Format(k_NetworkIdMismatch, connectionId);
                case Networking.Transport.Error.StatusCode.NetworkVersionMismatch:
                    return string.Format(k_NetworkVersionMismatch, connectionId);
                case Networking.Transport.Error.StatusCode.NetworkStateMismatch:
                    return string.Format(k_NetworkStateMismatch, connectionId);
                case Networking.Transport.Error.StatusCode.NetworkPacketOverflow:
                    return k_NetworkPacketOverflow;
                case Networking.Transport.Error.StatusCode.NetworkSendQueueFull:
                    return k_NetworkSendQueueFull;
                case Networking.Transport.Error.StatusCode.NetworkHeaderInvalid:
                    return k_NetworkHeaderInvalid;
                case Networking.Transport.Error.StatusCode.NetworkDriverParallelForErr:
                    return k_NetworkDriverParallelForErr;
                case Networking.Transport.Error.StatusCode.NetworkSendHandleInvalid:
                    return k_NetworkSendHandleInvalid;
                case Networking.Transport.Error.StatusCode.NetworkArgumentMismatch:
                    return k_NetworkArgumentMismatch;
            }

            return $"Unknown ErrorCode {Enum.GetName(typeof(Networking.Transport.Error.StatusCode), error)}";
        }
    }

    public class UnityTransport : NetworkTransport, INetworkStreamDriverConstructor
    {
        public enum ProtocolType
        {
            UnityTransport,
            RelayUnityTransport,
        }

        private enum State
        {
            Disconnected,
            Listening,
            Connected,
        }

        public const int InitialMaxPacketQueueSize = 128;
        public const int InitialMaxPayloadSize = 6 * 1024;
        public const int InitialMaxSendQueueSize = 16 * InitialMaxPayloadSize;

        private static ConnectionAddressData s_DefaultConnectionAddressData = new ConnectionAddressData()
        { Address = "127.0.0.1", Port = 7777, ServerListenAddress = string.Empty };

#pragma warning disable IDE1006 // Naming Styles
        public static INetworkStreamDriverConstructor s_DriverConstructor;
#pragma warning restore IDE1006 // Naming Styles
        public INetworkStreamDriverConstructor DriverConstructor => s_DriverConstructor != null ? s_DriverConstructor : this;

        [Tooltip("Which protocol should be selected (Relay/Non-Relay).")]
        [SerializeField] private ProtocolType m_ProtocolType;

        [Tooltip("The maximum amount of packets that can be in the internal send/receive queues. " +
            "Basically this is how many packets can be sent/received in a single update/frame.")]
        [SerializeField] private int m_MaxPacketQueueSize = InitialMaxPacketQueueSize;

        [Tooltip("The maximum size of a payload that can be handled by the transport.")]
        [FormerlySerializedAs("m_SendQueueBatchSize")]
        [SerializeField] private int m_MaxPayloadSize = InitialMaxPayloadSize;

        [Tooltip("The maximum size in bytes of the transport send queue. The send queue accumulates messages for " +
            "batching and stores messages when other internal send queues are full. If you routinely observe an " +
            "error about too many in-flight packets, try increasing this.")]
        [SerializeField] private int m_MaxSendQueueSize = InitialMaxSendQueueSize;

        [Tooltip("A timeout in milliseconds after which a heartbeat is sent if there is no activity.")]
        [SerializeField] private int m_HeartbeatTimeoutMS = NetworkParameterConstants.HeartbeatTimeoutMS;

        [Tooltip("A timeout in milliseconds indicating how long we will wait until we send a new connection attempt.")]
        [SerializeField] private int m_ConnectTimeoutMS = NetworkParameterConstants.ConnectTimeoutMS;

        [Tooltip("The maximum amount of connection attempts we will try before disconnecting.")]
        [SerializeField] private int m_MaxConnectAttempts = NetworkParameterConstants.MaxConnectAttempts;

        [Tooltip("A timeout in milliseconds indicating how long we will wait for a connection event, before we " +
            "disconnect it. The connection needs to receive data from the connected endpoint within this timeout. " +
            "Note that with heartbeats enabled, simply not sending any data will not be enough to trigger this " +
            "timeout (since heartbeats count as connection events).")]
        [SerializeField] private int m_DisconnectTimeoutMS = NetworkParameterConstants.DisconnectTimeoutMS;

        [Serializable]
        public struct ConnectionAddressData
        {
            [Tooltip("IP address of the server (address to which clients will connect to).")]
            [SerializeField] public string Address;

            [Tooltip("UDP port of the server.")]
            [SerializeField] public ushort Port;

            [Tooltip("IP address the server will listen on. If not provided, will use 'Address'.")]
            [SerializeField] public string ServerListenAddress;

            private static NetworkEndPoint ParseNetworkEndpoint(string ip, ushort port)
            {
                if (!NetworkEndPoint.TryParse(ip, port, out var endpoint))
                {
                    Debug.LogError($"Invalid network endpoint: {ip}:{port}.");
                    return default;
                }

                return endpoint;
            }

            public NetworkEndPoint ServerEndPoint => ParseNetworkEndpoint(Address, Port);

            public NetworkEndPoint ListenEndPoint => ParseNetworkEndpoint(
                (ServerListenAddress == string.Empty) ? Address : ServerListenAddress, Port);

            [Obsolete("Use ServerEndPoint or ListenEndPoint properties instead.")]
            public static implicit operator NetworkEndPoint(ConnectionAddressData d) =>
                ParseNetworkEndpoint(d.Address, d.Port);

            [Obsolete("Construct manually from NetworkEndPoint.Address and NetworkEndPoint.Port instead.")]
            public static implicit operator ConnectionAddressData(NetworkEndPoint d) =>
                new ConnectionAddressData() { Address = d.Address.Split(':')[0], Port = d.Port, ServerListenAddress = string.Empty };
        }

        public ConnectionAddressData ConnectionData = s_DefaultConnectionAddressData;

        private State m_State = State.Disconnected;
        private NetworkDriver m_Driver;
        private NetworkSettings m_NetworkSettings;
        private byte[] m_MessageBuffer;
        private NetworkConnection m_ServerConnection;
        private ulong m_ServerClientId;

        private NetworkPipeline m_UnreliableFragmentedPipeline;
        private NetworkPipeline m_UnreliableSequencedFragmentedPipeline;
        private NetworkPipeline m_ReliableSequencedPipeline;

        public override ulong ServerClientId => m_ServerClientId;

        public ProtocolType Protocol => m_ProtocolType;

        private RelayServerData m_RelayServerData;

#if UNITY_EDITOR
        private static int ClientPacketDelayMs => UnityEditor.EditorPrefs.GetInt($"NetcodeGameObjects_{Application.productName}_ClientDelay");
        private static int ClientPacketJitterMs => UnityEditor.EditorPrefs.GetInt($"NetcodeGameObjects_{Application.productName}_ClientJitter");
        private static int ClientPacketDropRate => UnityEditor.EditorPrefs.GetInt($"NetcodeGameObjects_{Application.productName}_ClientDropRate");
#elif DEVELOPMENT_BUILD
        public static int ClientPacketDelayMs = 0;
        public static int ClientPacketJitterMs = 0;
        public static int ClientPacketDropRate = 0;
#endif
#if UNITY_EDITOR || DEVELOPMENT_BUILD
        public SimulatorUtility.Parameters ClientSimulatorParameters
        {
            get
            {
                var packetDelay = ClientPacketDelayMs;
                var jitter = ClientPacketJitterMs;
                if (jitter > packetDelay)
                {
                    jitter = packetDelay;
                }

                var packetDrop = ClientPacketDropRate;
                int networkRate = 60; // TODO: read from some better place
                // All 3 packet types every frame stored for maximum delay, doubled for safety margin
                int maxPackets = 2 * (networkRate * 3 * packetDelay + 999) / 1000;
                return new SimulatorUtility.Parameters
                {
                    MaxPacketSize = NetworkParameterConstants.MTU,
                    MaxPacketCount = maxPackets,
                    PacketDelayMs = packetDelay,
                    PacketJitterMs = jitter,
                    PacketDropPercentage = packetDrop
                };
            }
        }
#endif

        /// <summary>
        /// SendQueue dictionary is used to batch events instead of sending them immediately.
        /// </summary>
        private readonly Dictionary<SendTarget, BatchedSendQueue> m_SendQueue = new Dictionary<SendTarget, BatchedSendQueue>();

        // Since reliable messages may be spread out over multiple transport payloads, it's possible
        // to receive only parts of a message in an update. We thus keep the reliable receive queues
        // around to avoid losing partial messages.
        private readonly Dictionary<ulong, BatchedReceiveQueue> m_ReliableReceiveQueues = new Dictionary<ulong, BatchedReceiveQueue>();

        private void InitDriver()
        {
            DriverConstructor.CreateDriver(
                this,
                out m_Driver,
                out m_UnreliableFragmentedPipeline,
                out m_UnreliableSequencedFragmentedPipeline,
                out m_ReliableSequencedPipeline);
        }

        private void DisposeInternals()
        {
            if (m_Driver.IsCreated)
            {
                m_Driver.Dispose();
            }

            m_NetworkSettings.Dispose();

            foreach (var queue in m_SendQueue.Values)
            {
                queue.Dispose();
            }

            m_SendQueue.Clear();
        }

        private NetworkPipeline SelectSendPipeline(NetworkDelivery delivery)
        {
            switch (delivery)
            {
                case NetworkDelivery.Unreliable:
                    return m_UnreliableFragmentedPipeline;

                case NetworkDelivery.UnreliableSequenced:
                    return m_UnreliableSequencedFragmentedPipeline;

                case NetworkDelivery.Reliable:
                case NetworkDelivery.ReliableSequenced:
                case NetworkDelivery.ReliableFragmentedSequenced:
                    return m_ReliableSequencedPipeline;

                default:
                    Debug.LogError($"Unknown {nameof(NetworkDelivery)} value: {delivery}");
                    return NetworkPipeline.Null;
            }
        }

        private bool ClientBindAndConnect()
        {
            var serverEndpoint = default(NetworkEndPoint);

            if (m_ProtocolType == ProtocolType.RelayUnityTransport)
            {
                //This comparison is currently slow since RelayServerData does not implement a custom comparison operator that doesn't use
                //reflection, but this does not live in the context of a performance-critical loop, it runs once at initial connection time.
                if (m_RelayServerData.Equals(default(RelayServerData)))
                {
                    Debug.LogError("You must call SetRelayServerData() at least once before calling StartRelayServer.");
                    return false;
                }

                m_NetworkSettings.WithRelayParameters(ref m_RelayServerData);
            }
            else
            {
                serverEndpoint = ConnectionData.ServerEndPoint;
            }

            InitDriver();

            int result = m_Driver.Bind(NetworkEndPoint.AnyIpv4);
            if (result != 0)
            {
                Debug.LogError("Client failed to bind");
                return false;
            }

            m_ServerConnection = m_Driver.Connect(serverEndpoint);
            m_ServerClientId = ParseClientId(m_ServerConnection);

            return true;
        }

        private bool ServerBindAndListen(NetworkEndPoint endPoint)
        {
            InitDriver();

            int result = m_Driver.Bind(endPoint);
            if (result != 0)
            {
                Debug.LogError("Server failed to bind");
                return false;
            }

            result = m_Driver.Listen();
            if (result != 0)
            {
                Debug.LogError("Server failed to listen");
                return false;
            }

            m_State = State.Listening;
            return true;
        }

        private static RelayAllocationId ConvertFromAllocationIdBytes(byte[] allocationIdBytes)
        {
            unsafe
            {
                fixed (byte* ptr = allocationIdBytes)
                {
                    return RelayAllocationId.FromBytePointer(ptr, allocationIdBytes.Length);
                }
            }
        }

        private static RelayHMACKey ConvertFromHMAC(byte[] hmac)
        {
            unsafe
            {
                fixed (byte* ptr = hmac)
                {
                    return RelayHMACKey.FromBytePointer(ptr, RelayHMACKey.k_Length);
                }
            }
        }

        private static RelayConnectionData ConvertConnectionData(byte[] connectionData)
        {
            unsafe
            {
                fixed (byte* ptr = connectionData)
                {
                    return RelayConnectionData.FromBytePointer(ptr, RelayConnectionData.k_Length);
                }
            }
        }

        internal void SetMaxPayloadSize(int maxPayloadSize)
        {
            m_MaxPayloadSize = maxPayloadSize;
        }

        private void SetProtocol(ProtocolType inProtocol)
        {
            m_ProtocolType = inProtocol;
        }

        public void SetRelayServerData(string ipv4Address, ushort port, byte[] allocationIdBytes, byte[] keyBytes,
            byte[] connectionDataBytes, byte[] hostConnectionDataBytes = null, bool isSecure = false)
        {
            RelayConnectionData hostConnectionData;

            if (!NetworkEndPoint.TryParse(ipv4Address, port, out var serverEndpoint))
            {
                Debug.LogError($"Invalid address {ipv4Address}:{port}");

                // We set this to default to cause other checks to fail to state you need to call this
                // function again.
                m_RelayServerData = default;
                return;
            }

            var allocationId = ConvertFromAllocationIdBytes(allocationIdBytes);
            var key = ConvertFromHMAC(keyBytes);
            var connectionData = ConvertConnectionData(connectionDataBytes);

            if (hostConnectionDataBytes != null)
            {
                hostConnectionData = ConvertConnectionData(hostConnectionDataBytes);
            }
            else
            {
                hostConnectionData = connectionData;
            }

            m_RelayServerData = new RelayServerData(ref serverEndpoint, 0, ref allocationId, ref connectionData,
                ref hostConnectionData, ref key, isSecure);
            m_RelayServerData.ComputeNewNonce();


            SetProtocol(ProtocolType.RelayUnityTransport);
        }

        /// <summary>Set the relay server data for the host.</summary>
        /// <param name="ipAddress">IP address of the relay server.</param>
        /// <param name="port">UDP port of the relay server.</param>
        /// <param name="allocationId">Allocation ID as a byte array.</param>
        /// <param name="key">Allocation key as a byte array.</param>
        /// <param name="connectionData">Connection data as a byte array.</param>
        /// <param name="isSecure">Whether the connection is secure (uses DTLS).</param>
        public void SetHostRelayData(string ipAddress, ushort port, byte[] allocationId, byte[] key,
            byte[] connectionData, bool isSecure = false)
        {
            SetRelayServerData(ipAddress, port, allocationId, key, connectionData, isSecure: isSecure);
        }

        /// <summary>Set the relay server data for the host.</summary>
        /// <param name="ipAddress">IP address of the relay server.</param>
        /// <param name="port">UDP port of the relay server.</param>
        /// <param name="allocationId">Allocation ID as a byte array.</param>
        /// <param name="key">Allocation key as a byte array.</param>
        /// <param name="connectionData">Connection data as a byte array.</param>
        /// <param name="hostConnectionData">Host's connection data as a byte array.</param>
        /// <param name="isSecure">Whether the connection is secure (uses DTLS).</param>
        public void SetClientRelayData(string ipAddress, ushort port, byte[] allocationId, byte[] key,
            byte[] connectionData, byte[] hostConnectionData, bool isSecure = false)
        {
            SetRelayServerData(ipAddress, port, allocationId, key, connectionData, hostConnectionData, isSecure);
        }

        /// <summary>
        /// Sets IP and Port information. This will be ignored if using the Unity Relay and you should call <see cref="SetRelayServerData"/>
        /// </summary>
        public void SetConnectionData(string ipv4Address, ushort port, string listenAddress = null)
        {
            ConnectionData = new ConnectionAddressData
            {
                Address = ipv4Address,
                Port = port,
                ServerListenAddress = listenAddress ?? string.Empty
            };

            SetProtocol(ProtocolType.UnityTransport);
        }

        /// <summary>
        /// Sets IP and Port information. This will be ignored if using the Unity Relay and you should call <see cref="SetRelayServerData"/>
        /// </summary>
        public void SetConnectionData(NetworkEndPoint endPoint, NetworkEndPoint listenEndPoint = default)
        {
            string serverAddress = endPoint.Address.Split(':')[0];

            string listenAddress = string.Empty;
            if (listenEndPoint != default)
            {
                listenAddress = listenEndPoint.Address.Split(':')[0];
                if (endPoint.Port != listenEndPoint.Port)
                {
                    Debug.LogError($"Port mismatch between server and listen endpoints ({endPoint.Port} vs {listenEndPoint.Port}).");
                }
            }

            SetConnectionData(serverAddress, endPoint.Port, listenAddress);
        }

        private bool StartRelayServer()
        {
            //This comparison is currently slow since RelayServerData does not implement a custom comparison operator that doesn't use
            //reflection, but this does not live in the context of a performance-critical loop, it runs once at initial connection time.
            if (m_RelayServerData.Equals(default(RelayServerData)))
            {
                Debug.LogError("You must call SetRelayServerData() at least once before calling StartRelayServer.");
                return false;
            }
            else
            {
                m_NetworkSettings.WithRelayParameters(ref m_RelayServerData);
                return ServerBindAndListen(NetworkEndPoint.AnyIpv4);
            }
        }

        // Send as many batched messages from the queue as possible.
        private void SendBatchedMessages(SendTarget sendTarget, BatchedSendQueue queue)
        {
            var clientId = sendTarget.ClientId;
            var connection = ParseClientId(clientId);
            var pipeline = sendTarget.NetworkPipeline;

            while (!queue.IsEmpty)
            {
                var result = m_Driver.BeginSend(pipeline, connection, out var writer);
                if (result != (int)Networking.Transport.Error.StatusCode.Success)
                {
                    Debug.LogError("Error sending the message: " +
                        ErrorUtilities.ErrorToString((Networking.Transport.Error.StatusCode)result, clientId));
                    return;
                }

                // We don't attempt to send entire payloads over the reliable pipeline. Instead we
                // fragment it manually. This is safe and easy to do since the reliable pipeline
                // basically implements a stream, so as long as we separate the different messages
                // in the stream (the send queue does that automatically) we are sure they'll be
                // reassembled properly at the other end. This allows us to lift the limit of ~44KB
                // on reliable payloads (because of the reliable window size).
                var written = pipeline == m_ReliableSequencedPipeline
                    ? queue.FillWriterWithBytes(ref writer) : queue.FillWriterWithMessages(ref writer);

                result = m_Driver.EndSend(writer);
                if (result == written)
                {
                    // Batched message was sent successfully. Remove it from the queue.
                    queue.Consume(written);
                }
                else
                {
                    // Some error occured. If it's just the UTP queue being full, then don't log
                    // anything since that's okay (the unsent message(s) are still in the queue
                    // and we'll retry sending the later);
                    if (result != (int)Networking.Transport.Error.StatusCode.NetworkSendQueueFull)
                    {
                        Debug.LogError("Error sending the message: " +
                            ErrorUtilities.ErrorToString((Networking.Transport.Error.StatusCode)result, clientId));
                    }

                    return;
                }
            }
        }

        private bool AcceptConnection()
        {
            var connection = m_Driver.Accept();

            if (connection == default(NetworkConnection))
            {
                return false;
            }

            InvokeOnTransportEvent(NetcodeNetworkEvent.Connect,
                ParseClientId(connection),
                default,
                Time.realtimeSinceStartup);

            return true;

        }

        private void ReceiveMessages(ulong clientId, NetworkPipeline pipeline, DataStreamReader dataReader)
        {
            BatchedReceiveQueue queue;
            if (pipeline == m_ReliableSequencedPipeline)
            {
                if (m_ReliableReceiveQueues.TryGetValue(clientId, out queue))
                {
                    queue.PushReader(dataReader);
                }
                else
                {
                    queue = new BatchedReceiveQueue(dataReader);
                    m_ReliableReceiveQueues[clientId] = queue;
                }
            }
            else
            {
                queue = new BatchedReceiveQueue(dataReader);
            }

            while (!queue.IsEmpty)
            {
                var message = queue.PopMessage();
                if (message == default)
                {
                    // Only happens if there's only a partial message in the queue (rare).
                    break;
                }

                InvokeOnTransportEvent(NetcodeNetworkEvent.Data, clientId, message, Time.realtimeSinceStartup);
            }
        }

        private bool ProcessEvent()
        {
            var eventType = m_Driver.PopEvent(out var networkConnection, out var reader, out var pipeline);

            switch (eventType)
            {
                case TransportNetworkEvent.Type.Connect:
                    {
                        InvokeOnTransportEvent(NetcodeNetworkEvent.Connect,
                            ParseClientId(networkConnection),
                            default(ArraySegment<byte>),
                            Time.realtimeSinceStartup);

                        m_State = State.Connected;
                        return true;
                    }
                case TransportNetworkEvent.Type.Disconnect:
                    {
                        if (m_ServerConnection.IsCreated)
                        {
                            m_ServerConnection = default;

                            var reason = reader.ReadByte();
                            if (reason == (byte)Networking.Transport.Error.DisconnectReason.MaxConnectionAttempts)
                            {
                                Debug.LogError("Client failed to connect to server");
                            }
                        }

                        m_ReliableReceiveQueues.Remove(ParseClientId(networkConnection));

                        InvokeOnTransportEvent(NetcodeNetworkEvent.Disconnect,
                            ParseClientId(networkConnection),
                            default(ArraySegment<byte>),
                            Time.realtimeSinceStartup);

                        m_State = State.Disconnected;
                        return true;
                    }
                case TransportNetworkEvent.Type.Data:
                    {
                        ReceiveMessages(ParseClientId(networkConnection), pipeline, reader);
                        return true;
                    }
            }

            return false;
        }

        private void Update()
        {
            if (m_Driver.IsCreated)
            {
                foreach (var kvp in m_SendQueue)
                {
                    SendBatchedMessages(kvp.Key, kvp.Value);
                }

                m_Driver.ScheduleUpdate().Complete();

                while (AcceptConnection() && m_Driver.IsCreated)
                {
                    ;
                }

                while (ProcessEvent() && m_Driver.IsCreated)
                {
                    ;
                }
<<<<<<< HEAD
=======

#if MULTIPLAYER_TOOLS_1_0_0_PRE_3
                ExtractNetworkMetrics();
#endif
>>>>>>> 27e84987
            }
        }

        private void OnDestroy()
        {
            DisposeInternals();
<<<<<<< HEAD
=======
        }

#if MULTIPLAYER_TOOLS_1_0_0_PRE_3
        private void ExtractNetworkMetrics()
        {
            if (NetworkManager.Singleton.IsServer)
            {
                var ngoConnectionIds = NetworkManager.Singleton.ConnectedClients.Keys;
                foreach (var ngoConnectionId in ngoConnectionIds)
                {
                    if (ngoConnectionId == 0 && NetworkManager.Singleton.IsHost)
                    {
                        continue;
                    }
                    ExtractNetworkMetricsForClient(NetworkManager.Singleton.ClientIdToTransportId(ngoConnectionId));
                }
            }
            else
            {
                ExtractNetworkMetricsForClient(NetworkManager.Singleton.ClientIdToTransportId(NetworkManager.Singleton.ServerClientId));
            }
        }

        private void ExtractNetworkMetricsForClient(ulong transportClientId)
        {
            var networkConnection =  ParseClientId(transportClientId);
            ExtractNetworkMetricsFromPipeline(m_UnreliableFragmentedPipeline, networkConnection);
            ExtractNetworkMetricsFromPipeline(m_UnreliableSequencedFragmentedPipeline, networkConnection);
            ExtractNetworkMetricsFromPipeline(m_ReliableSequencedPipeline, networkConnection);
>>>>>>> 27e84987
        }

        private static unsafe ulong ParseClientId(NetworkConnection utpConnectionId)
        {
            return *(ulong*)&utpConnectionId;
        }

        private static unsafe NetworkConnection ParseClientId(ulong netcodeConnectionId)
        {
            return *(NetworkConnection*)&netcodeConnectionId;
        }

        public override void DisconnectLocalClient()
        {
            if (m_State == State.Connected)
            {
                if (m_Driver.Disconnect(ParseClientId(m_ServerClientId)) == 0)
                {

                    m_State = State.Disconnected;

                    // If we successfully disconnect we dispatch a local disconnect message
                    // this how uNET and other transports worked and so this is just keeping with the old behavior
                    // should be also noted on the client this will call shutdown on the NetworkManager and the Transport
                    InvokeOnTransportEvent(NetcodeNetworkEvent.Disconnect,
                        m_ServerClientId,
                        default(ArraySegment<byte>),
                        Time.realtimeSinceStartup);
                }
            }
        }

        public override void DisconnectRemoteClient(ulong clientId)
        {
            Debug.Assert(m_State == State.Listening, "DisconnectRemoteClient should be called on a listening server");

            if (m_State == State.Listening)
            {
                var connection = ParseClientId(clientId);

                if (m_Driver.GetConnectionState(connection) != NetworkConnection.State.Disconnected)
                {
                    m_Driver.Disconnect(connection);
                }

                // we need to cleanup any SendQueues for this connectionID;
                var keys = new NativeList<SendTarget>(16, Allocator.Temp); // use nativelist and manual foreach to avoid allocations
                foreach (var key in m_SendQueue.Keys)
                {
                    if (key.ClientId == clientId)
                    {
                        keys.Add(key);
                    }
                }

                foreach (var queue in keys)
                {
                    m_SendQueue[queue].Dispose();
                    m_SendQueue.Remove(queue);
                }
                keys.Dispose();
            }
        }

        public override ulong GetCurrentRtt(ulong clientId)
        {
            return 0;
        }

        public override void Initialize()
        {
            Debug.Assert(sizeof(ulong) == UnsafeUtility.SizeOf<NetworkConnection>(),
                "Netcode connection id size does not match UTP connection id size");

            m_NetworkSettings = new NetworkSettings(Allocator.Persistent);

            // If the user sends a message of exactly m_MaxPayloadSize in length, we need to
            // account for the overhead of its length when we store it in the send queue.
            var fragmentationCapacity = m_MaxPayloadSize + BatchedSendQueue.PerMessageOverhead;

            m_NetworkSettings
                .WithFragmentationStageParameters(payloadCapacity: fragmentationCapacity)
                .WithBaselibNetworkInterfaceParameters(
                    receiveQueueCapacity: m_MaxPacketQueueSize,
                    sendQueueCapacity: m_MaxPacketQueueSize);
        }

        public override NetcodeNetworkEvent PollEvent(out ulong clientId, out ArraySegment<byte> payload, out float receiveTime)
        {
            clientId = default;
            payload = default;
            receiveTime = default;
            return NetcodeNetworkEvent.Nothing;
        }

        public override void Send(ulong clientId, ArraySegment<byte> payload, NetworkDelivery networkDelivery)
        {
            if (payload.Count > m_MaxPayloadSize)
            {
                Debug.LogError($"Payload of size {payload.Count} larger than configured 'Max Payload Size' ({m_MaxPayloadSize}).");
                return;
            }

            var pipeline = SelectSendPipeline(networkDelivery);

            var sendTarget = new SendTarget(clientId, pipeline);
            if (!m_SendQueue.TryGetValue(sendTarget, out var queue))
            {
                queue = new BatchedSendQueue(Math.Max(m_MaxSendQueueSize, m_MaxPayloadSize));
                m_SendQueue.Add(sendTarget, queue);
            }

            if (!queue.PushMessage(payload))
            {
                Debug.LogError($"Couldn't add payload of size {payload.Count} to batched send queue. " +
                    $"Perhaps configured 'Max Send Queue Size' ({m_MaxSendQueueSize}) is too small for workload.");
                return;
            }
        }

        public override bool StartClient()
        {
            if (m_Driver.IsCreated)
            {
                return false;
            }

            return ClientBindAndConnect();
        }

        public override bool StartServer()
        {
            if (m_Driver.IsCreated)
            {
                return false;
            }

            switch (m_ProtocolType)
            {
                case ProtocolType.UnityTransport:
                    return ServerBindAndListen(ConnectionData.ListenEndPoint);
                case ProtocolType.RelayUnityTransport:
                    return StartRelayServer();
                default:
                    return false;
            }
        }

        public override void Shutdown()
        {
            if (!m_Driver.IsCreated)
            {
                return;
            }

            // Flush the driver's internal send queue. If we're shutting down because the
            // NetworkManager is shutting down, it probably has disconnected some peer(s)
            // in the process and we want to get these disconnect messages on the wire.
            m_Driver.ScheduleFlushSend(default).Complete();

            DisposeInternals();

            // We must reset this to zero because UTP actually re-uses clientIds if there is a clean disconnect
            m_ServerClientId = 0;
        }

        public void CreateDriver(UnityTransport transport, out NetworkDriver driver,
            out NetworkPipeline unreliableFragmentedPipeline,
            out NetworkPipeline unreliableSequencedFragmentedPipeline,
            out NetworkPipeline reliableSequencedPipeline)
        {
<<<<<<< HEAD
=======
#if MULTIPLAYER_TOOLS_1_0_0_PRE_3
            NetworkPipelineStageCollection.RegisterPipelineStage(new NetworkMetricsPipelineStage());
#endif
>>>>>>> 27e84987
            var maxFrameTimeMS = 0;

#if UNITY_EDITOR || DEVELOPMENT_BUILD
            maxFrameTimeMS = 100;

            var simulatorParams = ClientSimulatorParameters;

            m_NetworkSettings.AddRawParameterStruct(ref simulatorParams);
#endif
            m_NetworkSettings.WithNetworkConfigParameters(
                maxConnectAttempts: transport.m_MaxConnectAttempts,
                connectTimeoutMS: transport.m_ConnectTimeoutMS,
                disconnectTimeoutMS: transport.m_DisconnectTimeoutMS,
                heartbeatTimeoutMS: transport.m_HeartbeatTimeoutMS,
                maxFrameTimeMS: maxFrameTimeMS);

            driver = NetworkDriver.Create(m_NetworkSettings);
#if UNITY_EDITOR || DEVELOPMENT_BUILD
            if (simulatorParams.PacketDelayMs > 0 || simulatorParams.PacketDropInterval > 0)
            {
                unreliableFragmentedPipeline = driver.CreatePipeline(
                    typeof(FragmentationPipelineStage),
                    typeof(SimulatorPipelineStage),
<<<<<<< HEAD
                    typeof(SimulatorPipelineStageInSend));
=======
                    typeof(SimulatorPipelineStageInSend)
#if MULTIPLAYER_TOOLS_1_0_0_PRE_3
                    ,typeof(NetworkMetricsPipelineStage)
#endif
                );
>>>>>>> 27e84987
                unreliableSequencedFragmentedPipeline = driver.CreatePipeline(
                    typeof(FragmentationPipelineStage),
                    typeof(UnreliableSequencedPipelineStage),
                    typeof(SimulatorPipelineStage),
<<<<<<< HEAD
                    typeof(SimulatorPipelineStageInSend));
                reliableSequencedPipeline = driver.CreatePipeline(
                    typeof(ReliableSequencedPipelineStage),
                    typeof(SimulatorPipelineStage),
                    typeof(SimulatorPipelineStageInSend));
=======
                    typeof(SimulatorPipelineStageInSend)
#if MULTIPLAYER_TOOLS_1_0_0_PRE_3
                    ,typeof(NetworkMetricsPipelineStage)
#endif
                    );
                reliableSequencedPipeline = driver.CreatePipeline(
                    typeof(ReliableSequencedPipelineStage),
                    typeof(SimulatorPipelineStage),
                    typeof(SimulatorPipelineStageInSend)
#if MULTIPLAYER_TOOLS_1_0_0_PRE_3
                    ,typeof(NetworkMetricsPipelineStage)
#endif
                    );
>>>>>>> 27e84987
            }
            else
#endif
            {
                unreliableFragmentedPipeline = driver.CreatePipeline(
<<<<<<< HEAD
                    typeof(FragmentationPipelineStage));
                unreliableSequencedFragmentedPipeline = driver.CreatePipeline(
                    typeof(FragmentationPipelineStage), typeof(UnreliableSequencedPipelineStage));
                reliableSequencedPipeline = driver.CreatePipeline(
                    typeof(ReliableSequencedPipelineStage)
=======
                    typeof(FragmentationPipelineStage)
#if MULTIPLAYER_TOOLS_1_0_0_PRE_3
                    ,typeof(NetworkMetricsPipelineStage)
#endif
                );
                unreliableSequencedFragmentedPipeline = driver.CreatePipeline(
                    typeof(FragmentationPipelineStage),
                    typeof(UnreliableSequencedPipelineStage)
#if MULTIPLAYER_TOOLS_1_0_0_PRE_3
                    ,typeof(NetworkMetricsPipelineStage)
#endif
                );
                reliableSequencedPipeline = driver.CreatePipeline(
                    typeof(ReliableSequencedPipelineStage)
#if MULTIPLAYER_TOOLS_1_0_0_PRE_3
                    ,typeof(NetworkMetricsPipelineStage)
#endif
>>>>>>> 27e84987
                );
            }
        }

        // -------------- Utility Types -------------------------------------------------------------------------------


        /// <summary>
        /// Cached information about reliability mode with a certain client
        /// </summary>
        private struct SendTarget : IEquatable<SendTarget>
        {
            public readonly ulong ClientId;
            public readonly NetworkPipeline NetworkPipeline;

            public SendTarget(ulong clientId, NetworkPipeline networkPipeline)
            {
                ClientId = clientId;
                NetworkPipeline = networkPipeline;
            }

            public bool Equals(SendTarget other)
            {
                return ClientId == other.ClientId && NetworkPipeline.Equals(other.NetworkPipeline);
            }

            public override bool Equals(object obj)
            {
                return obj is SendTarget other && Equals(other);
            }

            public override int GetHashCode()
            {
                unchecked
                {
                    return (ClientId.GetHashCode() * 397) ^ NetworkPipeline.GetHashCode();
                }
            }
        }
    }
}<|MERGE_RESOLUTION|>--- conflicted
+++ resolved
@@ -662,21 +662,16 @@
                 {
                     ;
                 }
-<<<<<<< HEAD
-=======
 
 #if MULTIPLAYER_TOOLS_1_0_0_PRE_3
                 ExtractNetworkMetrics();
 #endif
->>>>>>> 27e84987
             }
         }
 
         private void OnDestroy()
         {
             DisposeInternals();
-<<<<<<< HEAD
-=======
         }
 
 #if MULTIPLAYER_TOOLS_1_0_0_PRE_3
@@ -706,8 +701,30 @@
             ExtractNetworkMetricsFromPipeline(m_UnreliableFragmentedPipeline, networkConnection);
             ExtractNetworkMetricsFromPipeline(m_UnreliableSequencedFragmentedPipeline, networkConnection);
             ExtractNetworkMetricsFromPipeline(m_ReliableSequencedPipeline, networkConnection);
->>>>>>> 27e84987
-        }
+        }
+
+        private void ExtractNetworkMetricsFromPipeline(NetworkPipeline pipeline, NetworkConnection networkConnection)
+        {
+            //Don't need to dispose of the buffers, they are filled with data pointers.
+            m_Driver.GetPipelineBuffers(pipeline,
+                NetworkPipelineStageCollection.GetStageId(typeof(NetworkMetricsPipelineStage)),
+                networkConnection,
+                out _,
+                out _,
+                out var sharedBuffer);
+
+            unsafe
+            {
+                var networkMetricsContext = (NetworkMetricsContext*)sharedBuffer.GetUnsafePtr();
+
+                NetworkMetrics.TrackPacketSent(networkMetricsContext->PacketSentCount);
+                NetworkMetrics.TrackPacketReceived(networkMetricsContext->PacketReceivedCount);
+
+                networkMetricsContext->PacketSentCount = 0;
+                networkMetricsContext->PacketReceivedCount = 0;
+            }
+        }
+#endif
 
         private static unsafe ulong ParseClientId(NetworkConnection utpConnectionId)
         {
@@ -878,12 +895,9 @@
             out NetworkPipeline unreliableSequencedFragmentedPipeline,
             out NetworkPipeline reliableSequencedPipeline)
         {
-<<<<<<< HEAD
-=======
 #if MULTIPLAYER_TOOLS_1_0_0_PRE_3
             NetworkPipelineStageCollection.RegisterPipelineStage(new NetworkMetricsPipelineStage());
 #endif
->>>>>>> 27e84987
             var maxFrameTimeMS = 0;
 
 #if UNITY_EDITOR || DEVELOPMENT_BUILD
@@ -901,32 +915,22 @@
                 maxFrameTimeMS: maxFrameTimeMS);
 
             driver = NetworkDriver.Create(m_NetworkSettings);
+
 #if UNITY_EDITOR || DEVELOPMENT_BUILD
             if (simulatorParams.PacketDelayMs > 0 || simulatorParams.PacketDropInterval > 0)
             {
                 unreliableFragmentedPipeline = driver.CreatePipeline(
                     typeof(FragmentationPipelineStage),
                     typeof(SimulatorPipelineStage),
-<<<<<<< HEAD
-                    typeof(SimulatorPipelineStageInSend));
-=======
                     typeof(SimulatorPipelineStageInSend)
 #if MULTIPLAYER_TOOLS_1_0_0_PRE_3
                     ,typeof(NetworkMetricsPipelineStage)
 #endif
                 );
->>>>>>> 27e84987
                 unreliableSequencedFragmentedPipeline = driver.CreatePipeline(
                     typeof(FragmentationPipelineStage),
                     typeof(UnreliableSequencedPipelineStage),
                     typeof(SimulatorPipelineStage),
-<<<<<<< HEAD
-                    typeof(SimulatorPipelineStageInSend));
-                reliableSequencedPipeline = driver.CreatePipeline(
-                    typeof(ReliableSequencedPipelineStage),
-                    typeof(SimulatorPipelineStage),
-                    typeof(SimulatorPipelineStageInSend));
-=======
                     typeof(SimulatorPipelineStageInSend)
 #if MULTIPLAYER_TOOLS_1_0_0_PRE_3
                     ,typeof(NetworkMetricsPipelineStage)
@@ -940,19 +944,12 @@
                     ,typeof(NetworkMetricsPipelineStage)
 #endif
                     );
->>>>>>> 27e84987
             }
             else
 #endif
             {
+
                 unreliableFragmentedPipeline = driver.CreatePipeline(
-<<<<<<< HEAD
-                    typeof(FragmentationPipelineStage));
-                unreliableSequencedFragmentedPipeline = driver.CreatePipeline(
-                    typeof(FragmentationPipelineStage), typeof(UnreliableSequencedPipelineStage));
-                reliableSequencedPipeline = driver.CreatePipeline(
-                    typeof(ReliableSequencedPipelineStage)
-=======
                     typeof(FragmentationPipelineStage)
 #if MULTIPLAYER_TOOLS_1_0_0_PRE_3
                     ,typeof(NetworkMetricsPipelineStage)
@@ -970,7 +967,6 @@
 #if MULTIPLAYER_TOOLS_1_0_0_PRE_3
                     ,typeof(NetworkMetricsPipelineStage)
 #endif
->>>>>>> 27e84987
                 );
             }
         }
